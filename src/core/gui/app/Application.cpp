--- conflicted
+++ resolved
@@ -25,10 +25,6 @@
 #include <core/dataset/UndoStack.h>
 #include <core/dataset/importexport/ImportExportManager.h>
 #include <core/animation/controller/Controller.h>
-<<<<<<< HEAD
-#include <core/viewport/input/ViewportInputManager.h>
-=======
->>>>>>> 94a55d3d
 #include <core/plugins/PluginManager.h>
 #include <core/utilities/units/UnitsManager.h>
 #include <core/utilities/io/FileManager.h>
@@ -95,10 +91,6 @@
 		PluginManager::initialize();
 		ControllerManager::initialize();
 		FileManager::initialize();
-<<<<<<< HEAD
-		ViewportInputManager::initialize();
-=======
->>>>>>> 94a55d3d
 		UnitsManager::initialize();
 		ImportExportManager::initialize();
 
@@ -122,12 +114,6 @@
 			connect(mainWin, SIGNAL(destroyed(QObject*)), this, SLOT(quit()));
 		}
 
-<<<<<<< HEAD
-		// Initialize progress manager, which will insert some widgets into the main window.
-		ProgressManager::initialize();
-
-=======
->>>>>>> 94a55d3d
 #if 0
 		if(!_startupSceneFile.isEmpty()) {
 			// Load scene file specified at the command line.
@@ -197,10 +183,6 @@
 	// Shutdown global manager objects in reverse order they were initialized.
 	ImportExportManager::shutdown();
 	UnitsManager::shutdown();
-<<<<<<< HEAD
-	ViewportInputManager::shutdown();
-=======
->>>>>>> 94a55d3d
 	FileManager::shutdown();
 	ControllerManager::shutdown();
 	PluginManager::shutdown();
