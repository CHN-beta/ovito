--- conflicted
+++ resolved
@@ -140,11 +140,7 @@
 	getQVariant() const {
 		OVITO_ASSERT_MSG(false, "RuntimePropertyField::getQVariant()", "The data type of the property field does not support conversion to/from QVariant.");
 		return {};
-<<<<<<< HEAD
-	}	
-=======
-	}
->>>>>>> fb585586
+	}
 	
 	/// Returns the internal value stored in this property field.
 	inline const property_type& get() const { return _value; }
