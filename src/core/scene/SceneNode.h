///////////////////////////////////////////////////////////////////////////////
//
//  Copyright (2013) Alexander Stukowski
//
//  This file is part of OVITO (Open Visualization Tool).
//
//  OVITO is free software; you can redistribute it and/or modify
//  it under the terms of the GNU General Public License as published by
//  the Free Software Foundation; either version 2 of the License, or
//  (at your option) any later version.
//
//  OVITO is distributed in the hope that it will be useful,
//  but WITHOUT ANY WARRANTY; without even the implied warranty of
//  MERCHANTABILITY or FITNESS FOR A PARTICULAR PURPOSE.  See the
//  GNU General Public License for more details.
//
//  You should have received a copy of the GNU General Public License
//  along with this program.  If not, see <http://www.gnu.org/licenses/>.
//
///////////////////////////////////////////////////////////////////////////////

/**
 * \file SceneNode.h
 * \brief Contains the definition of the Ovito::SceneNode class.
 */

#ifndef __OVITO_SCENE_NODE_H
#define __OVITO_SCENE_NODE_H

#include <core/Core.h>
#include <base/utilities/Color.h>
#include <core/reference/RefTarget.h>
#include <core/animation/TimeInterval.h>
#include <core/animation/controller/Controller.h>

namespace Ovito {


/**
 * \brief Tree node in the scene hierarchy.
 *
 * A SceneNode is a node in the scene graph. Every object shown in the viewports
 * has an associated SceneNode.
 */
class OVITO_CORE_EXPORT SceneNode : public RefTarget
{
protected:

	/// \brief constructor.
	SceneNode(DataSet* dataset);

public:

	/// \brief Returns the controller that controls this node's local transformation matrix.
	/// \return The transformation controller.
	Controller* transformationController() const { return _transformation; }

	/// \brief Sets the controller that controls this node's local transformation.
	/// \param ctrl The new transformation controller.
	void setTransformationController(Controller* ctrl) { _transformation = ctrl; }

<<<<<<< HEAD
	/// \brief Sets the controller that controls this node's local transformation.
	/// \param ctrl The new transformation controller.
	void setTransformationController(const OORef<Controller>& ctrl) { setTransformationController(ctrl.get()); }

=======
>>>>>>> a91e3111
	/// \brief Returns this node's world transformation matrix.
	/// \param[in] time The animation for which the transformation matrix should be computed.
	/// \param[in,out] validityInterval The validity interval of the returned transformation matrix.
	///                                 The interval passed to the method is reduced to the time interval during which the transformation stays constant.
	/// \return The matrix that transforms from this node's local space to absolute world space.
	///         This matrix contains also the transformation of the parent node.
	const AffineTransformation& getWorldTransform(TimePoint time, TimeInterval& validityInterval);

	/// \brief Returns this node's local transformation matrix.
	/// \param[in] time The animation for which the transformation matrix should be computed.
	/// \param[in,out] validityInterval The validity interval of the returned transformation matrix.
	///                                 The interval passed to the method is reduced to the time interval during which the transformation stays constant.
	/// \return The matrix that transforms from this node's local space to the coordinate space of the parent node.
	///         This matrix does therefore not contain the transformation of the parent node.
	///
	/// The local transformation does not contain the object transform of this node and
	/// does not contain the transformation of the parent node.
	AffineTransformation getLocalTransform(TimePoint time, TimeInterval& validityInterval);

	/// \brief Gets the node's display name.
	/// \return A string given by the user to this node.
	const QString& name() const { return _nodeName; }

	/// \brief Sets the node's display name.
	/// \param name The new name to be given to the node.
	/// \undoable
	void setName(const QString& name) { _nodeName = name; }

	/// \brief Gets the display color of the node.
	/// \return This color is used to render the node in viewports.
	const Color& displayColor() const { return _displayColor; }

	/// \brief Sets the display color of the node.
	/// \param color The new color to be used to render the node in the viewports.
	/// \undoable
	void setDisplayColor(const Color& color) { _displayColor = color; }

	/// \brief Returns the parent node of this node in the scene tree graph.
	/// \return This node's parent node or \c NULL if this is the root node.
	SceneNode* parentNode() const { return _parentNode; }

	/// \brief Deletes this node from the scene.
	///
	/// This will also deletes all child nodes.
	///
	/// \undoable
	Q_INVOKABLE virtual void deleteNode();

	/// \brief Adds a child scene node to this node.
	/// \param newChild The node that becomes a child of this node. If \a newChild is already a child
	///                 of another parent node then it is first removed form that parent.
	///
	/// This method preserves the world transformation of the new child node by calling
	/// Transformation::changeParents() on the node's local transformation controller.
	/// Please note that is actually only preserves the node's world position at the current
	/// animation time.
	///
	/// \undoable
	void addChild(SceneNode* newChild);

	/// \brief Removes a child node from this parent node.
	/// \param child A child node of this parent node.
	///
	/// This method preserves the world transformation of the child node by calling
	/// Transformation::changeParents() on the node's local transformation controller.
	/// Please note that is actually only preserves the node's world position at the current
	/// animation time.
	///
	/// \undoable
	/// \sa addChild()
	void removeChild(SceneNode* child);

	/// \brief Returns the number of children of this node.
	/// \return The number of children this parent node has.
	/// \sa children()
	int childCount() const { return _children.size(); }

	/// \brief Returns the child of this node with the given index.
	/// \param index The index of the child node to return. This must be between 0 and childCount()-1.
	/// \return The requested child node.
	/// \sa children()
	SceneNode* childNode(int index) const;

	/// \brief Returns the array of child nodes.
	/// \return A vector that contains all children of this scene node.
	/// \sa childCount(), childNode(), addChild(), removeChild()
	const QVector<SceneNode*>& children() const { return _children; }

	/// \brief Recursively visits all nodes below this parent node
	///        and invokes the given visitor function for every node.
	///
	/// \param fn A function that takes a SceneNode pointer as argument and returns a boolean value.
	/// \return true if all child nodes have been visited; false if the loop has been
	///         terminated early because the visitor function has returned false.
	///
	/// The visitor function must return a boolean value to indicate whether
	/// it wants to continue visit more nodes. A return value of false
	/// leads to early termination and no further nodes are visited.
	template<class Function>
	bool visitChildren(Function fn) const {
		for(SceneNode* child : children()) {
			if(!fn(child) || !child->visitChildren(fn))
				return false;
		}
		return true;
	}

	/// \brief Recursively visits all object nodes below this parent node
	///        and invokes the given visitor function for every ObjectNode.
	///
	/// \param fn A function that takes an ObjectNode pointer as argument and returns a boolean value.
	/// \return true if all object nodes have been visited; false if the loop has been
	///         terminated early because the visitor function has returned false.
	///
	/// The visitor function must return a boolean value to indicate whether
	/// it wants to continue visit more nodes. A return value of false
	/// leads to early termination and no further nodes are visited.
	template<class Function>
	bool visitObjectNodes(Function fn) const {
		for(SceneNode* child : children()) {
			if(child->isObjectNode()) {
				if(!fn((ObjectNode*)child))
					return false;
			}
			else if(!child->visitObjectNodes(fn))
				return false;
		}
		return true;
	}

	/// \brief Binds this scene node to a target node and creates a LookAtController
	///        that lets this scene node look at the target.
	/// \param targetNode The target to look at or \c NULL to unbind the node from its old target.
	/// \return The newly created LookAtController assigned as rotation controller for this node.
	///
	/// The target will automatically be deleted if this SceneNode is deleted and vice versa.
	/// \undoable
	OORef<LookAtController> bindToTarget(SceneNode* targetNode);

	/// \brief Returns the target node this scene node is looking at.
	/// \return The target this node's rotation controller is bound to or \c NULL if this scene node
	///         has not been bound to a target via a call to bindToTarget().
	SceneNode* targetNode() const { return _targetNode; }

	/// \brief Returns the bounding box of the scene node in local coordinates.
	/// \param time The time at which the bounding box should be computed.
	/// \return An axis-aligned box in the node's local coordinate system that contains
	///         the whole node geometry.
	/// \note The returned box does not contains the bounding boxes of the child nodes.
	/// \sa worldBoundingBox()
	virtual Box3 localBoundingBox(TimePoint time) = 0;

	/// \brief Returns the bounding box of the scene node in world coordinates.
	/// \param time The time at which the bounding box should be computed.
	/// \return An axis-aligned box in the world local coordinate system that contains
	///         the whole node geometry including the bounding boxes of all child nodes.
	/// \note The returned box does also contain the bounding boxes of the child nodes.
	const Box3& worldBoundingBox(TimePoint time);

	/// \brief Returns whether this scene node is currently selected.
	/// \return \c true if this node is part of the current SelectionSet;
	///         \c false otherwise.
	///
	/// A node is considered selected if it is in the current SelectionSet of the scene
	/// or if its upper most closed group parent is in the selection set.
	bool isSelected() const;

	/// \brief Selects or unselects this node.
	/// \param selected Controls the selection state of this node.
	void setSelected(bool selected);

	/// \brief Returns whether this is an object node that represents an object in the scene.
	/// \return \c true if this is an ObjectNode instance; \c false otherwise.
	virtual bool isObjectNode() const { return false; }

	/// \brief Returns whether this is a group node that combines several child nodes.
	/// \return \c true if this is a GroupNode instance; \c false otherwise.
	/// \sa isObjectNode(), isRootNode()
	virtual bool isGroupNode() const { return false; }

	/// \brief Returns whether this is the root scene node.
	/// \return \c true if this is the root node of the scene, i.e. parentNode() returns \c NULL;
	///         \c false if this a node with a parent.
	///
	/// \sa DataSet::sceneRoot()
	/// \sa parentNode()
	bool isRootNode() const { return parentNode() == nullptr; }

	/// \brief Retrieves the upper most (closed) GroupNode this node is part of or
	///        \c NULL if this node is not part of a closed group node.
	/// \return The GroupNode that contains this scene node at is in the closed state at the same time.
	GroupNode* closedParentGroup() const;

	/// \brief Returns the title of this object.
	virtual QString objectTitle() override { return _nodeName; }

	/// \brief Returns whether the rendering of the node's motion trajectory in the
	///        viewports is enabled.
	/// \return \c true if the trajectory is being shown; \c false if not.
	bool showTrajectoryEnabled() const { return (_flags & SCENENODE_SHOW_TRAJECTORY) != 0; }

public:

<<<<<<< HEAD
	Q_PROPERTY(bool isSelected READ isSelected WRITE setSelected)
	Q_PROPERTY(SceneNode* targetNode READ targetNode WRITE bindToTarget)
	Q_PROPERTY(QString name READ name WRITE setName)
	Q_PROPERTY(Color displayColor READ displayColor WRITE setDisplayColor)
	Q_PROPERTY(Controller* transformationController READ transformationController WRITE setTransformationController)
=======
	Q_PROPERTY(bool isSelected READ isSelected WRITE setSelected);
	Q_PROPERTY(SceneNode* targetNode READ targetNode WRITE bindToTarget);
	Q_PROPERTY(QString name READ name WRITE setName);
	Q_PROPERTY(Color displayColor READ displayColor WRITE setDisplayColor);
	Q_PROPERTY(TransformationController* transformationController READ transformationController WRITE setTransformationController);
>>>>>>> a91e3111

protected:

	/// From RefMaker.
	virtual bool referenceEvent(RefTarget* source, ReferenceEvent* event) override;

	/// From RefMaker.
	virtual void referenceReplaced(const PropertyFieldDescriptor& field, RefTarget* oldTarget, RefTarget* newTarget) override;

	/// From RefMaker.
	virtual void referenceInserted(const PropertyFieldDescriptor& field, RefTarget* newTarget, int listIndex) override;

	/// From RefMaker.
	virtual void referenceRemoved(const PropertyFieldDescriptor& field, RefTarget* oldTarget, int listIndex) override;

	/// Saves the class' contents to the given stream.
	virtual void saveToStream(ObjectSaveStream& stream) override;

	/// Loads the class' contents from the given stream.
	virtual void loadFromStream(ObjectLoadStream& stream) override;

	/// Creates a copy of this object.
	virtual OORef<RefTarget> clone(bool deepCopy, CloneHelper& cloneHelper) override;

	/// This method marks the world transformation cache as invalid,
	/// so it will be rebuilt during the next call to getWorldTransform().
	virtual void invalidateWorldTransformation();

	/// This method marks the cached world bounding box as invalid,
	/// so it will be rebuilt during the next call to worldBoundingBox().
	virtual void invalidateBoundingBox();

	/// This node's parent node in the hierarchy.
	SceneNode* _parentNode;

	/// Transformation matrix controller.
	ReferenceField<Controller> _transformation;

	/// This node's cached world transformation matrix.
	/// It contains the transformation of the parent node.
	AffineTransformation _worldTransform;

	/// This time interval indicates for which times the cached world transformation matrix
	/// has been computed.
	TimeInterval _worldTransformValidity;

	/// The name of this scene node.
	PropertyField<QString, QString, ReferenceEvent::TitleChanged> _nodeName;

	/// The display color of the node.
	PropertyField<Color, QColor> _displayColor;

	/// Stores the target node this scene node is bound to using a look
	/// at controller or null if this scene node is not bound to a target node.
	ReferenceField<SceneNode> _targetNode;

	/// Contains all child nodes.
	VectorReferenceField<SceneNode> _children;

	/// The cached world bounding box of this node.
	Box3 _worldBB;

	/// The time at which the cached bounding box is valid.
	TimePoint _worldBBTime;

	/// Flags that can be set for a scene node.
	enum SceneNodeFlag {
		SCENENODE_NOFLAGS = 0,				//< No flags
		SCENENODE_SHOW_TRAJECTORY = (1<<0),	//< Show the motion trajectory of the node in the viewports.
	};
	Q_DECLARE_FLAGS(SceneNodeFlags, SceneNodeFlag)

	/// The bit flags.
	SceneNodeFlags _flags;

private:

	Q_OBJECT
	OVITO_OBJECT

	DECLARE_REFERENCE_FIELD(_transformation);
	DECLARE_REFERENCE_FIELD(_targetNode);
	DECLARE_VECTOR_REFERENCE_FIELD(_children);
	DECLARE_PROPERTY_FIELD(_nodeName);
	DECLARE_PROPERTY_FIELD(_displayColor);

	friend class SceneRoot;
};

/**
 * \brief An iterator over all nodes in a scene.
 *
 * The constructors takes a root node as argument. The iterator then delivers all sub-nodes of the
 * specified root node.
 *
 * \note The scene tree may not be modified while iterating over the scene nodes using this iterator class.
 */
class SceneNodesIterator
{
public:
	/// \brief Constructor an iterator over all sub-nodes.
	/// \param rootNode The root node for which all sub-nodes should be visited recursively.
	///                 This can be the scene root, i.e. DataSet::sceneRoot(), or some other node below it.
	SceneNodesIterator(SceneNode* rootNode) {
		if(rootNode->childCount() != 0)
			_nodeStack.push_back(std::make_pair(rootNode, 0));
	}

	/// \brief Returns whether the end of the iteration has been reached.
	/// \return \c true if the end of the collection has been reached;
	///         \c false if next() can be called to step to the next node.
	bool finished() const { return _nodeStack.empty(); }

	/// \brief Advances the iterator to the next scene node.
	/// \return The next scene node or \c NULL if the end of the iteration has been reached.
	/// \note This may only be called as long as the end of the iteration has not been reached, i.e. finished() returns \c false.
	SceneNode* next() {
		OVITO_ASSERT(!finished());
		OVITO_ASSERT_MSG(_nodeStack.back().second < _nodeStack.back().first->childCount(), "SceneNodesIterator::next", "Node tree has been modified in the meantime.");
		SceneNode* child = _nodeStack.back().first->childNode(_nodeStack.back().second);
		if(child->childCount()) {
			_nodeStack.push_back(std::make_pair(child, 0));
		}
		else {
			while(!_nodeStack.empty() && ++_nodeStack.back().second >= _nodeStack.back().first->childCount())
				_nodeStack.pop_back();
		}
		if(finished()) return NULL;
		else return current();
	}

	/// \brief Returns the scene node at the current iteration position.
	/// \return The current scene node pointed to by the iterator.
	/// \note This may only be called as long as the end of the iteration has not been reached, i.e. finished() returns \c false.
 	/// \note The scene tree may not be modified while iterating over the scene nodes using this iterator class.
	SceneNode* current() const {
		OVITO_ASSERT(!finished());
		return _nodeStack.back().first->childNode(_nodeStack.back().second);
	}

private:

	QVector<std::pair<SceneNode*, int>> _nodeStack;
};

};

#endif // __OVITO_SCENE_NODE_H<|MERGE_RESOLUTION|>--- conflicted
+++ resolved
@@ -59,13 +59,6 @@
 	/// \param ctrl The new transformation controller.
 	void setTransformationController(Controller* ctrl) { _transformation = ctrl; }
 
-<<<<<<< HEAD
-	/// \brief Sets the controller that controls this node's local transformation.
-	/// \param ctrl The new transformation controller.
-	void setTransformationController(const OORef<Controller>& ctrl) { setTransformationController(ctrl.get()); }
-
-=======
->>>>>>> a91e3111
 	/// \brief Returns this node's world transformation matrix.
 	/// \param[in] time The animation for which the transformation matrix should be computed.
 	/// \param[in,out] validityInterval The validity interval of the returned transformation matrix.
@@ -203,7 +196,7 @@
 	///
 	/// The target will automatically be deleted if this SceneNode is deleted and vice versa.
 	/// \undoable
-	OORef<LookAtController> bindToTarget(SceneNode* targetNode);
+	LookAtController* bindToTarget(SceneNode* targetNode);
 
 	/// \brief Returns the target node this scene node is looking at.
 	/// \return The target this node's rotation controller is bound to or \c NULL if this scene node
@@ -269,19 +262,11 @@
 
 public:
 
-<<<<<<< HEAD
-	Q_PROPERTY(bool isSelected READ isSelected WRITE setSelected)
-	Q_PROPERTY(SceneNode* targetNode READ targetNode WRITE bindToTarget)
-	Q_PROPERTY(QString name READ name WRITE setName)
-	Q_PROPERTY(Color displayColor READ displayColor WRITE setDisplayColor)
-	Q_PROPERTY(Controller* transformationController READ transformationController WRITE setTransformationController)
-=======
 	Q_PROPERTY(bool isSelected READ isSelected WRITE setSelected);
 	Q_PROPERTY(SceneNode* targetNode READ targetNode WRITE bindToTarget);
 	Q_PROPERTY(QString name READ name WRITE setName);
 	Q_PROPERTY(Color displayColor READ displayColor WRITE setDisplayColor);
-	Q_PROPERTY(TransformationController* transformationController READ transformationController WRITE setTransformationController);
->>>>>>> a91e3111
+	Q_PROPERTY(Controller* transformationController READ transformationController WRITE setTransformationController);
 
 protected:
 
