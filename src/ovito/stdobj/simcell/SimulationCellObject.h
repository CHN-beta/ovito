////////////////////////////////////////////////////////////////////////////////////////
//
//  Copyright 2020 Alexander Stukowski
//
//  This file is part of OVITO (Open Visualization Tool).
//
//  OVITO is free software; you can redistribute it and/or modify it either under the
//  terms of the GNU General Public License version 3 as published by the Free Software
//  Foundation (the "GPL") or, at your option, under the terms of the MIT License.
//  If you do not alter this notice, a recipient may use your version of this
//  file under either the GPL or the MIT License.
//
//  You should have received a copy of the GPL along with this program in a
//  file LICENSE.GPL.txt.  You should have received a copy of the MIT License along
//  with this program in a file LICENSE.MIT.txt
//
//  This software is distributed on an "AS IS" basis, WITHOUT WARRANTY OF ANY KIND,
//  either express or implied. See the GPL or the MIT License for the specific language
//  governing rights and limitations.
//
////////////////////////////////////////////////////////////////////////////////////////

#pragma once


#include <ovito/stdobj/StdObj.h>
#include <ovito/core/dataset/data/DataObject.h>

namespace Ovito { namespace StdObj {

/**
 * \brief Stores the geometry and boundary conditions of a simulation box.
 *
 * The geometry of a simulation cell is a parallelepiped defined by three edge vectors.
 * A fourth vector specifies the coordinates of the origin of the simulation cell.
 */
class OVITO_STDOBJ_EXPORT SimulationCellObject : public DataObject
{
	Q_OBJECT
	OVITO_CLASS(SimulationCellObject)

public:

	/// \brief Constructor. Creates an empty simulation cell.
	Q_INVOKABLE SimulationCellObject(DataSet* dataset) : DataObject(dataset),
		_cellMatrix(AffineTransformation::Zero()),
		_reciprocalSimulationCell(AffineTransformation::Zero()),
		_pbcX(false), _pbcY(false), _pbcZ(false), _is2D(false) {
		init(dataset);
	}

	/// \brief Constructs a cell from three vectors specifying the cell's edges.
	/// \param a1 The first edge vector.
	/// \param a2 The second edge vector.
	/// \param a3 The third edge vector.
	/// \param origin The origin position.
	SimulationCellObject(DataSet* dataset, const Vector3& a1, const Vector3& a2, const Vector3& a3,
			const Point3& origin = Point3::Origin(), bool pbcX = false, bool pbcY = false, bool pbcZ = false, bool is2D = false) :
		DataObject(dataset),
		_cellMatrix(a1, a2, a3, origin - Point3::Origin()),
		_pbcX(pbcX), _pbcY(pbcY), _pbcZ(pbcZ), _is2D(is2D) {
		init(dataset);
	}

	/// \brief Constructs a cell from a matrix that specifies its shape and position in space.
	/// \param cellMatrix The matrix
	SimulationCellObject(DataSet* dataset, const AffineTransformation& cellMatrix, bool pbcX = false, bool pbcY = false, bool pbcZ = false, bool is2D = false) :
		DataObject(dataset),
		_cellMatrix(cellMatrix), _pbcX(pbcX), _pbcY(pbcY), _pbcZ(pbcZ), _is2D(is2D) {
		init(dataset);
	}

	/// \brief Constructs a cell with an axis-aligned box shape.
	/// \param box The axis-aligned box.
	/// \param pbcX Specifies whether periodic boundary conditions are enabled in the X direction.
	/// \param pbcY Specifies whether periodic boundary conditions are enabled in the Y direction.
	/// \param pbcZ Specifies whether periodic boundary conditions are enabled in the Z direction.
	SimulationCellObject(DataSet* dataset, const Box3& box, bool pbcX = false, bool pbcY = false, bool pbcZ = false, bool is2D = false) :
		DataObject(dataset),
		_cellMatrix(box.sizeX(), 0, 0, box.minc.x(), 0, box.sizeY(), 0, box.minc.y(), 0, 0, box.sizeZ(), box.minc.z()),
		_pbcX(pbcX), _pbcY(pbcY), _pbcZ(pbcZ), _is2D(is2D) {
		init(dataset);
		OVITO_ASSERT_MSG(box.sizeX() >= 0 && box.sizeY() >= 0 && box.sizeZ() >= 0, "SimulationCellObject constructor", "The simulation box must have a non-negative volume.");
	}

<<<<<<< HEAD
=======
	/// \brief Sets the cell geometry to match the given cell data structure.
	void setData(const SimulationCell& data, bool setBoundaryFlags = true) {
		setCellMatrix(data.matrix());
		if(setBoundaryFlags) {
			setPbcX(data.hasPbc(0));
			setPbcY(data.hasPbc(1));
			setPbcZ(data.hasPbc(2));
			setIs2D(data.is2D());
		}
	}

	/// \brief Returns a simulation cell data structure that stores the cell's properties.
	SimulationCell data() const {
		return SimulationCell(cellMatrix(), pbcFlags(), is2D());
	}

	/// Indicates that the simulation cell geometry has been specified and is non-degenerate. 
	bool isValid() const { 
		return cellMatrix() != AffineTransformation::Zero();
	}

>>>>>>> 83bc96e3
	/// Returns inverse of the simulation cell matrix.
	/// This matrix maps the simulation cell to the unit cube ([0,1]^3).
	const AffineTransformation& reciprocalCellMatrix() const {
		if(!_isReciprocalMatrixValid)
			computeInverseMatrix();
		return _reciprocalSimulationCell;
	}

	void invalidateReciprocalCellMatrix() { _isReciprocalMatrixValid = false; }

	/// Returns the current simulation cell matrix.
	const AffineTransformation& matrix() const { return cellMatrix(); }

	/// Returns the current reciprocal simulation cell matrix.
	const AffineTransformation& inverseMatrix() const { return reciprocalCellMatrix(); }

	/// Computes the (positive) volume of the three-dimensional cell.
	FloatType volume3D() const {
		return std::abs(cellMatrix().determinant());
	}

	/// Computes the (positive) volume of the two-dimensional cell.
	FloatType volume2D() const {
		return cellMatrix().column(0).cross(cellMatrix().column(1)).length();
	}

	/// \brief Enables or disables periodic boundary conditions in the three spatial directions.
	void setPbcFlags(const std::array<bool,3>& flags) {
		setPbcX(flags[0]);
		setPbcY(flags[1]);
		setPbcZ(flags[2]);
	}

	/// Sets the PBC flags.
	void setPbcFlags(bool pbcX, bool pbcY, bool pbcZ) { 
		setPbcX(pbcX); 
		setPbcY(pbcY); 
		setPbcZ(pbcZ); 
	}

	/// \brief Returns the periodic boundary flags in all three spatial directions.
	std::array<bool,3> pbcFlags() const {
		return {{ pbcX(), pbcY(), pbcZ() }};
	}

	/// Returns whether the simulation cell has periodic boundary conditions applied in the given direction.
	bool hasPbc(size_t dim) const { OVITO_ASSERT(dim < 3); return dim == 0 ? pbcX() : (dim == 1 ? pbcY() : pbcZ()); }

	/// Returns whether the simulation cell has periodic boundary conditions applied in at least one direction.
	bool hasPbc() const { return pbcX() || pbcY() || pbcZ(); }

	/// \brief Returns the first edge vector of the cell.
	const Vector3& cellVector1() const { return cellMatrix().column(0); }

	/// \brief Returns the second edge vector of the cell.
	const Vector3& cellVector2() const { return cellMatrix().column(1); }

	/// \brief Returns the third edge vector of the cell.
	const Vector3& cellVector3() const { return cellMatrix().column(2); }

	/// \brief Returns the origin point of the cell.
	const Point3& cellOrigin() const { return Point3::Origin() + cellMatrix().column(3); }

	/// Returns true if the three edges of the cell are parallel to the three coordinates axes.
	bool isAxisAligned() const {
		if(cellMatrix()(1,0) != 0 || cellMatrix()(2,0) != 0) return false;
		if(cellMatrix()(0,1) != 0 || cellMatrix()(2,1) != 0) return false;
		if(cellMatrix()(0,2) != 0 || cellMatrix()(1,2) != 0) return false;
		return true;
	}

	/// Checks if two simulation cells are identical.
	bool equals(const SimulationCellObject& other) const {
		return cellMatrix() == other.cellMatrix() && pbcX() == other.pbcX() && pbcY() == other.pbcY() && pbcZ() == other.pbcZ() && is2D() == other.is2D();
	}

	/// Converts a point given in reduced cell coordinates to a point in absolute coordinates.
	Point3 reducedToAbsolute(const Point3& reducedPoint) const { return cellMatrix() * reducedPoint; }

	/// Converts a point given in absolute coordinates to a point in reduced cell coordinates.
	Point3 absoluteToReduced(const Point3& absPoint) const { return reciprocalCellMatrix() * absPoint; }

	/// Converts a vector given in reduced cell coordinates to a vector in absolute coordinates.
	Vector3 reducedToAbsolute(const Vector3& reducedVec) const { return cellMatrix() * reducedVec; }

	/// Converts a vector given in absolute coordinates to a point in vector cell coordinates.
	Vector3 absoluteToReduced(const Vector3& absVec) const { return reciprocalCellMatrix() * absVec; }

	/// Wraps a point at the periodic boundaries of the cell.
	Point3 wrapPoint(const Point3& p) const {
		Point3 pout = p;
		for(size_t dim = 0; dim < 3; dim++) {
			if(hasPbc(dim)) {
				if(FloatType s = std::floor(reciprocalCellMatrix().prodrow(p, dim)))
					pout -= s * cellMatrix().column(dim);
			}
		}
		return pout;
	}

	/// Wraps a vector at the periodic boundaries of the cell using minimum image convention.
	Vector3 wrapVector(const Vector3& v) const {
		Vector3 vout = v;
		for(size_t dim = 0; dim < 3; dim++) {
			if(hasPbc(dim)) {
				if(FloatType s = std::floor(reciprocalCellMatrix().prodrow(v, dim) + FloatType(0.5)))
					vout -= s * cellMatrix().column(dim);
			}
		}
		return vout;
	}

	/// Calculates the normal vector of the given simulation cell side.
	Vector3 cellNormalVector(size_t dim) const {
		Vector3 normal = cellMatrix().column((dim+1)%3).cross(cellMatrix().column((dim+2)%3));
		// Flip normal if necessary.
		if(normal.dot(cellMatrix().column(dim)) < 0)
			return normal / (-normal.length());
		else
			return normal.safelyNormalized();
	}

	/// Tests if a vector so long that it would be wrapped at a periodic boundary when using the minimum image convention.
	bool isWrappedVector(const Vector3& v) const {
		for(size_t dim = 0; dim < 3; dim++) {
			if(hasPbc(dim)) {
				if(std::abs(reciprocalCellMatrix().prodrow(v, dim)) >= FloatType(0.5))
					return true;
			}
		}
		return false;
	}

	/// \brief Helper function that computes the modulo operation for two integer numbers k and n.
	///
	/// This function can handle negative numbers k. This allows mapping any number k that is
	/// outside the interval [0,n) back into the interval. Use this to implement periodic boundary conditions.
	static inline int modulo(int k, int n) {
		return ((k %= n) < 0) ? k+n : k;
	}

	/// \brief Helper function that computes the modulo operation for two floating-point numbers k and n.
	///
	/// This function can handle negative numbers k. This allows mapping any number k that is
	/// outside the interval [0,n) back into the interval. Use this to implement periodic boundary conditions.
	static inline FloatType modulo(FloatType k, FloatType n) {
		k = std::fmod(k, n);
		return (k < 0) ? k+n : k;
	}	

	/// Returns whether this data object wants to be shown in the pipeline editor
	/// under the data source section.
	virtual bool showInPipelineEditor() const override { return true; }

	/// \brief Returns the title of this object.
	virtual QString objectTitle() const override { return tr("Simulation cell"); }

	////////////////////////////// Support functions for the Python bindings //////////////////////////////

	/// Indicates to the Python binding layer that this object has been temporarily put into a
	/// writable state. In this state, the binding layer will allow write access to the cell's internal data.
	bool isWritableFromPython() const { return _isWritableFromPython != 0; }

	/// Puts the simulation cell into a writable state.
	/// In the writable state, the Python binding layer will allow write access to the cell's internal data.
	void makeWritableFromPython();

	/// Puts the simulation cell array back into the default read-only state.
	/// In the read-only state, the Python binding layer will not permit write access to the cell's internal data.
	void makeReadOnlyFromPython() {
		OVITO_ASSERT(_isWritableFromPython > 0);
		_isWritableFromPython--;
	}

protected:

	/// Is called when the value of a non-animatable field of this object changes.
	virtual void propertyChanged(const PropertyFieldDescriptor& field) override;

private:

	/// Creates the storage for the internal parameters.
	void init(DataSet* dataset);

	/// Computes the inverse of the cell matrix.
	void computeInverseMatrix() const;

	/// Stores the three cell vectors and the position of the cell origin.
	DECLARE_MODIFIABLE_PROPERTY_FIELD_FLAGS(AffineTransformation, cellMatrix, setCellMatrix, PROPERTY_FIELD_DATA_OBJECT);

	/// The inverse of the cell matrix, which is kept in sync with the cell matrix at all times.
	mutable AffineTransformation _reciprocalSimulationCell;
	/// Indicates whether the reciprocal matrix is in sync with the cell's matrix.
	mutable bool _isReciprocalMatrixValid = false;

	/// Specifies periodic boundary condition in the X direction.
	DECLARE_MODIFIABLE_PROPERTY_FIELD_FLAGS(bool, pbcX, setPbcX, PROPERTY_FIELD_DATA_OBJECT);
	/// Specifies periodic boundary condition in the Y direction.
	DECLARE_MODIFIABLE_PROPERTY_FIELD_FLAGS(bool, pbcY, setPbcY, PROPERTY_FIELD_DATA_OBJECT);
	/// Specifies periodic boundary condition in the Z direction.
	DECLARE_MODIFIABLE_PROPERTY_FIELD_FLAGS(bool, pbcZ, setPbcZ, PROPERTY_FIELD_DATA_OBJECT);

	/// Stores the dimensionality of the system.
	DECLARE_MODIFIABLE_PROPERTY_FIELD_FLAGS(bool, is2D, setIs2D, PROPERTY_FIELD_DATA_OBJECT);

	/// This is a special flag used by the Python bindings to indicate that
	/// this simulation cell has been temporarily put into a writable state.
	int _isWritableFromPython = 0;
};

}	// End of namespace
}	// End of namespace<|MERGE_RESOLUTION|>--- conflicted
+++ resolved
@@ -45,9 +45,7 @@
 	Q_INVOKABLE SimulationCellObject(DataSet* dataset) : DataObject(dataset),
 		_cellMatrix(AffineTransformation::Zero()),
 		_reciprocalSimulationCell(AffineTransformation::Zero()),
-		_pbcX(false), _pbcY(false), _pbcZ(false), _is2D(false) {
-		init(dataset);
-	}
+		_pbcX(false), _pbcY(false), _pbcZ(false), _is2D(false) {}
 
 	/// \brief Constructs a cell from three vectors specifying the cell's edges.
 	/// \param a1 The first edge vector.
@@ -58,17 +56,13 @@
 			const Point3& origin = Point3::Origin(), bool pbcX = false, bool pbcY = false, bool pbcZ = false, bool is2D = false) :
 		DataObject(dataset),
 		_cellMatrix(a1, a2, a3, origin - Point3::Origin()),
-		_pbcX(pbcX), _pbcY(pbcY), _pbcZ(pbcZ), _is2D(is2D) {
-		init(dataset);
-	}
+		_pbcX(pbcX), _pbcY(pbcY), _pbcZ(pbcZ), _is2D(is2D) {}
 
 	/// \brief Constructs a cell from a matrix that specifies its shape and position in space.
 	/// \param cellMatrix The matrix
 	SimulationCellObject(DataSet* dataset, const AffineTransformation& cellMatrix, bool pbcX = false, bool pbcY = false, bool pbcZ = false, bool is2D = false) :
 		DataObject(dataset),
-		_cellMatrix(cellMatrix), _pbcX(pbcX), _pbcY(pbcY), _pbcZ(pbcZ), _is2D(is2D) {
-		init(dataset);
-	}
+		_cellMatrix(cellMatrix), _pbcX(pbcX), _pbcY(pbcY), _pbcZ(pbcZ), _is2D(is2D) {}
 
 	/// \brief Constructs a cell with an axis-aligned box shape.
 	/// \param box The axis-aligned box.
@@ -79,34 +73,13 @@
 		DataObject(dataset),
 		_cellMatrix(box.sizeX(), 0, 0, box.minc.x(), 0, box.sizeY(), 0, box.minc.y(), 0, 0, box.sizeZ(), box.minc.z()),
 		_pbcX(pbcX), _pbcY(pbcY), _pbcZ(pbcZ), _is2D(is2D) {
-		init(dataset);
 		OVITO_ASSERT_MSG(box.sizeX() >= 0 && box.sizeY() >= 0 && box.sizeZ() >= 0, "SimulationCellObject constructor", "The simulation box must have a non-negative volume.");
 	}
-
-<<<<<<< HEAD
-=======
-	/// \brief Sets the cell geometry to match the given cell data structure.
-	void setData(const SimulationCell& data, bool setBoundaryFlags = true) {
-		setCellMatrix(data.matrix());
-		if(setBoundaryFlags) {
-			setPbcX(data.hasPbc(0));
-			setPbcY(data.hasPbc(1));
-			setPbcZ(data.hasPbc(2));
-			setIs2D(data.is2D());
-		}
-	}
-
-	/// \brief Returns a simulation cell data structure that stores the cell's properties.
-	SimulationCell data() const {
-		return SimulationCell(cellMatrix(), pbcFlags(), is2D());
-	}
-
-	/// Indicates that the simulation cell geometry has been specified and is non-degenerate. 
-	bool isValid() const { 
-		return cellMatrix() != AffineTransformation::Zero();
-	}
-
->>>>>>> 83bc96e3
+	
+	/// Initializes the object's parameter fields with default values and loads 
+	/// user-defined default values from the application's settings store (GUI only).
+	virtual void loadUserDefaults(Application::ExecutionContext executionContext) override;
+
 	/// Returns inverse of the simulation cell matrix.
 	/// This matrix maps the simulation cell to the unit cube ([0,1]^3).
 	const AffineTransformation& reciprocalCellMatrix() const {
@@ -261,6 +234,9 @@
 	/// under the data source section.
 	virtual bool showInPipelineEditor() const override { return true; }
 
+	/// Creates an editable proxy object for this DataObject and synchronizes its parameters.
+	virtual void updateEditableProxies(PipelineFlowState& state, ConstDataObjectPath& dataPath) const override;
+
 	/// \brief Returns the title of this object.
 	virtual QString objectTitle() const override { return tr("Simulation cell"); }
 
@@ -288,14 +264,11 @@
 
 private:
 
-	/// Creates the storage for the internal parameters.
-	void init(DataSet* dataset);
-
 	/// Computes the inverse of the cell matrix.
 	void computeInverseMatrix() const;
 
 	/// Stores the three cell vectors and the position of the cell origin.
-	DECLARE_MODIFIABLE_PROPERTY_FIELD_FLAGS(AffineTransformation, cellMatrix, setCellMatrix, PROPERTY_FIELD_DATA_OBJECT);
+	DECLARE_MODIFIABLE_PROPERTY_FIELD(AffineTransformation, cellMatrix, setCellMatrix);
 
 	/// The inverse of the cell matrix, which is kept in sync with the cell matrix at all times.
 	mutable AffineTransformation _reciprocalSimulationCell;
@@ -303,14 +276,14 @@
 	mutable bool _isReciprocalMatrixValid = false;
 
 	/// Specifies periodic boundary condition in the X direction.
-	DECLARE_MODIFIABLE_PROPERTY_FIELD_FLAGS(bool, pbcX, setPbcX, PROPERTY_FIELD_DATA_OBJECT);
+	DECLARE_MODIFIABLE_PROPERTY_FIELD(bool, pbcX, setPbcX);
 	/// Specifies periodic boundary condition in the Y direction.
-	DECLARE_MODIFIABLE_PROPERTY_FIELD_FLAGS(bool, pbcY, setPbcY, PROPERTY_FIELD_DATA_OBJECT);
+	DECLARE_MODIFIABLE_PROPERTY_FIELD(bool, pbcY, setPbcY);
 	/// Specifies periodic boundary condition in the Z direction.
-	DECLARE_MODIFIABLE_PROPERTY_FIELD_FLAGS(bool, pbcZ, setPbcZ, PROPERTY_FIELD_DATA_OBJECT);
+	DECLARE_MODIFIABLE_PROPERTY_FIELD(bool, pbcZ, setPbcZ);
 
 	/// Stores the dimensionality of the system.
-	DECLARE_MODIFIABLE_PROPERTY_FIELD_FLAGS(bool, is2D, setIs2D, PROPERTY_FIELD_DATA_OBJECT);
+	DECLARE_MODIFIABLE_PROPERTY_FIELD(bool, is2D, setIs2D);
 
 	/// This is a special flag used by the Python bindings to indicate that
 	/// this simulation cell has been temporarily put into a writable state.
