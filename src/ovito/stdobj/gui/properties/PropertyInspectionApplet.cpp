--- conflicted
+++ resolved
@@ -100,24 +100,9 @@
 bool PropertyInspectionApplet::selectDataObject(PipelineObject* dataSource, const QString& objectIdentifierHint, const QVariant& modeHint)
 {
 	// Check the property container list in case the requested data object is a PropertyContainer.
-<<<<<<< HEAD
-	for(int i = 0; i < containerSelectionWidget()->count(); i++) {
-		QListWidgetItem* item = containerSelectionWidget()->item(i);
-		const ConstDataObjectPath& objectPath = item->data(Qt::UserRole).value<ConstDataObjectPath>();
-		if(!objectPath.empty()) {
-			if(objectPath.back()->dataSource() == dataSource) {
-				if(objectIdentifierHint.isEmpty() || objectPath.back()->identifier() == objectIdentifierHint || objectPath.back()->identifier().startsWith(objectIdentifierHint + QChar('.'))) {
-					containerSelectionWidget()->setCurrentRow(i);
-					return true;
-				}
-			}
-		}
-	}
-=======
 	if(DataInspectionApplet::selectDataObject(dataSource, objectIdentifierHint, modeHint))
 		return true;
 
->>>>>>> 15e02671
 	// Check the property columns in case the requested data object is a property object.
 	const auto& properties = _tableModel->properties();
 	auto iter = boost::find_if(properties, [&](const PropertyObject* property) {
