--- conflicted
+++ resolved
@@ -56,24 +56,11 @@
 	/// Selects a specific data object in this applet.
 	virtual bool selectDataObject(PipelineObject* dataSource, const QString& objectIdentifierHint, const QVariant& modeHint) override;
 
-<<<<<<< HEAD
-protected:
-
-	/// Creates the evaluator object for filter expressions.
-	virtual std::unique_ptr<PropertyExpressionEvaluator> createExpressionEvaluator() override {
-		return std::make_unique<PropertyExpressionEvaluator>();
-	}
-
-	/// Is called when the user selects a different property container object in the list.
-	virtual void currentContainerChanged() override;
-
 	/// Determines whether the given property represents a color.
 	virtual bool isColorProperty(PropertyObject* property) const override {
 		return property->dataType() == PropertyStorage::Float && property->componentCount() == 3 && property->name().contains(QStringLiteral("Color"));
 	}
 
-=======
->>>>>>> 15e02671
 private Q_SLOTS:
 
 	/// Is called when the user selects a different container object from the list.
