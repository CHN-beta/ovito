--- conflicted
+++ resolved
@@ -97,11 +97,7 @@
 	}
 
 	/// Determines which spatial region contains the given location in space.
-<<<<<<< HEAD
-	boost::optional<region_index> locatePoint(const Point3& location, FloatType epsilon = FLOATTYPE_EPSILON) const;
-=======
-	boost::optional<std::pair<SurfaceMeshData::region_index, FloatType>> locatePoint(const Point3& location, FloatType epsilon = FLOATTYPE_EPSILON) const;
->>>>>>> dcd25bcb
+	boost::optional<std::pair<region_index, FloatType>> locatePoint(const Point3& location, FloatType epsilon = FLOATTYPE_EPSILON) const;
 
 private:
 
