////////////////////////////////////////////////////////////////////////////////////////
//
//  Copyright 2020 Alexander Stukowski
//
//  This file is part of OVITO (Open Visualization Tool).
//
//  OVITO is free software; you can redistribute it and/or modify it either under the
//  terms of the GNU General Public License version 3 as published by the Free Software
//  Foundation (the "GPL") or, at your option, under the terms of the MIT License.
//  If you do not alter this notice, a recipient may use your version of this
//  file under either the GPL or the MIT License.
//
//  You should have received a copy of the GPL along with this program in a
//  file LICENSE.GPL.txt.  You should have received a copy of the MIT License along
//  with this program in a file LICENSE.MIT.txt
//
//  This software is distributed on an "AS IS" basis, WITHOUT WARRANTY OF ANY KIND,
//  either express or implied. See the GPL or the MIT License for the specific language
//  governing rights and limitations.
//
////////////////////////////////////////////////////////////////////////////////////////

#pragma once


#include <ovito/mesh/Mesh.h>
#include <ovito/mesh/surface/HalfEdgeMesh.h>
#include <ovito/mesh/surface/SurfaceMeshVertices.h>
#include <ovito/mesh/surface/SurfaceMeshFaces.h>
#include <ovito/mesh/surface/SurfaceMeshRegions.h>
#include <ovito/stdobj/properties/PropertyObject.h>
#include <ovito/stdobj/properties/PropertyAccess.h>
#include <ovito/stdobj/simcell/SimulationCellObject.h>

namespace Ovito { namespace Mesh {

/**
 * Container data structure that represents a surface mesh consisting of a topology data structure and vertex coordinates.
 * The class is used in the implementation of algorithms to build up or operate on surface meshes.
§ */
class OVITO_MESH_EXPORT SurfaceMeshData
{
public:

    using size_type = HalfEdgeMesh::size_type;
    using vertex_index = HalfEdgeMesh::vertex_index;
    using edge_index = HalfEdgeMesh::edge_index;
    using face_index = HalfEdgeMesh::face_index;
    using region_index = int;

    /// Constructor creating an empty surface mesh.
    explicit SurfaceMeshData(DataSet* dataset, const SimulationCellObject* cell = nullptr);

    /// Constructor that adopts the data from the given pipeline data object into this structure.
    explicit SurfaceMeshData(const SurfaceMesh* sm);

    /// Returns a pointer to the global dataset.
    DataSet* dataset() const { return _dataset; }

    /// Copies the data stored in this structure to the given pipeline data object.
    void transferTo(SurfaceMesh* sm) const;

    /// Returns the topology of the surface mesh.
    const HalfEdgeMeshPtr& topology() const { return _topology; }

    /// Returns the number of vertices in the mesh.
    size_type vertexCount() const { return topology()->vertexCount(); }

    /// Returns the number of faces in the mesh.
    size_type faceCount() const { return topology()->faceCount(); }

    /// Returns the number of half-edges in the mesh.
    size_type edgeCount() const { return topology()->edgeCount(); }

    /// Returns the number of spatial regions defined for the mesh.
    size_type regionCount() const { return _regionCount; }

    /// Returns the index of the space-filling spatial region.
    region_index spaceFillingRegion() const { return _spaceFillingRegion; }

    /// Sets the index of the space-filling spatial region.
    void setSpaceFillingRegion(region_index region) { _spaceFillingRegion = region; }

    /// Returns whether the "Region" face property is defined in this mesh.
    bool hasFaceRegions() const { return _faceRegions != nullptr; }

    /// Returns the spatial region which the given face belongs to.
    region_index faceRegion(face_index face) const { OVITO_ASSERT(face >= 0 && face < faceCount()); return faceRegions()[face]; }

    /// Sets the cluster a dislocation/slip face is embedded in.
    void setFaceRegion(face_index face, region_index region) { OVITO_ASSERT(face >= 0 && face < faceCount()); faceRegions()[face] = region; }

    /// Returns an iterator range over all per-face region IDs.
    auto faceRegionsRange() const { return boost::iterator_range<const SurfaceMeshData::region_index*>(faceRegions(), faceRegions() + faceCount()); }

    /// Returns an iterator range over all per-face region IDs.
    auto faceRegionsRange() { return boost::iterator_range<SurfaceMeshData::region_index*>(faceRegions(), faceRegions() + faceCount()); }

    /// Returns the spatial region which the given mesh edge belongs to.
    region_index edgeRegion(edge_index edge) const { return faceRegion(adjacentFace(edge)); }

    /// Returns the first edge from a vertex' list of outgoing half-edges.
    edge_index firstVertexEdge(vertex_index vertex) const { return topology()->firstVertexEdge(vertex); }

    /// Returns the half-edge following the given half-edge in the linked list of half-edges of a vertex.
    edge_index nextVertexEdge(edge_index edge) const { return topology()->nextVertexEdge(edge); }

    /// Returns the first half-edge from the linked-list of half-edges of a face.
    edge_index firstFaceEdge(face_index face) const { return topology()->firstFaceEdge(face); }

    /// Returns the list of first half-edges for each face.
    const std::vector<edge_index>& firstFaceEdges() const { return topology()->firstFaceEdges(); }

    /// Returns the opposite face of a face.
    face_index oppositeFace(face_index face) const { return topology()->oppositeFace(face); };

    /// Determines whether the given face is linked to an opposite face.
    bool hasOppositeFace(face_index face) const { return topology()->hasOppositeFace(face); };

    /// Returns the next half-edge following the given half-edge in the linked-list of half-edges of a face.
    edge_index nextFaceEdge(edge_index edge) const { return topology()->nextFaceEdge(edge); }

    /// Returns the previous half-edge preceding the given edge in the linked-list of half-edges of a face.
    edge_index prevFaceEdge(edge_index edge) const { return topology()->prevFaceEdge(edge); }

    /// Returns the first vertex from the contour of a face.
    vertex_index firstFaceVertex(face_index face) const { return topology()->firstFaceVertex(face); }

    /// Returns the second vertex from the contour of a face.
    vertex_index secondFaceVertex(face_index face) const { return topology()->secondFaceVertex(face); }

    /// Returns the third vertex from the contour of a face.
    vertex_index thirdFaceVertex(face_index face) const { return topology()->thirdFaceVertex(face); }

    /// Returns the second half-edge (following the first half-edge) from the linked-list of half-edges of a face.
    edge_index secondFaceEdge(face_index face) const { return topology()->secondFaceEdge(face); }

    /// Returns the vertex the given half-edge is originating from.
    vertex_index vertex1(edge_index edge) const { return topology()->vertex1(edge); }

    /// Returns the vertex the given half-edge is leading to.
    vertex_index vertex2(edge_index edge) const { return topology()->vertex2(edge); }

    /// Returns the face which is adjacent to the given half-edge.
    face_index adjacentFace(edge_index edge) const { return topology()->adjacentFace(edge); }

    /// Returns the opposite half-edge of the given edge.
    edge_index oppositeEdge(edge_index edge) const { return topology()->oppositeEdge(edge); }

    /// Returns whether the given half-edge has an opposite half-edge.
    bool hasOppositeEdge(edge_index edge) const { return topology()->hasOppositeEdge(edge); }

    /// Counts the number of outgoing half-edges adjacent to the given mesh vertex.
    size_type vertexEdgeCount(vertex_index vertex) const { return topology()->vertexEdgeCount(vertex); }

    /// Searches the half-edges of a face for one connecting the two given vertices.
    edge_index findEdge(face_index face, vertex_index v1, vertex_index v2) const { return topology()->findEdge(face, v1, v2); }

    /// Returns the next incident manifold when going around the given half-edge.
    edge_index nextManifoldEdge(edge_index edge) const { return topology()->nextManifoldEdge(edge); };

    /// Sets what is the next incident manifold when going around the given half-edge.
    void setNextManifoldEdge(edge_index edge, edge_index nextEdge) {
        OVITO_ASSERT(isTopologyMutable());
        topology()->setNextManifoldEdge(edge, nextEdge);
    }

    /// Determines the number of manifolds adjacent to a half-edge.
    int countManifolds(edge_index edge) const { return topology()->countManifolds(edge); }

    /// Returns the position of the i-th mesh vertex.
    const Point3& vertexPosition(vertex_index vertex) const {
        OVITO_ASSERT(vertex >= 0 && vertex < vertexCount());
        return vertexCoords()[vertex];
    }

    /// Sets the position of the i-th mesh vertex.
    void setVertexPosition(vertex_index vertex, const Point3& coords) {
        OVITO_ASSERT(vertex >= 0 && vertex < vertexCount());
        vertexCoords()[vertex] = coords;
    }

    /// Returns an iterator range over all vertex coordinates.
    auto vertexCoordsRange() const { return boost::iterator_range<const Point3*>(vertexCoords(), vertexCoords() + vertexCount()); }

    /// Returns an iterator range over all vertex coordinates.
    auto vertexCoordsRange() { return boost::iterator_range<Point3*>(vertexCoords(), vertexCoords() + vertexCount()); }

    /// Creates a new vertex at the given coordinates.
    vertex_index createVertex(const Point3& pos) {
        OVITO_ASSERT(isTopologyMutable());
        OVITO_ASSERT(areVertexPropertiesMutable());
        vertex_index vidx = topology()->createVertex();
        for(auto& prop : _mutableVertexProperties) {
            if(prop.storage()->grow(1))
                updateVertexPropertyPointers(prop);
        }
        vertexCoords()[vidx] = pos;
        return vidx;
    }

    /// Creates a specified number of new vertices in the mesh without initializing their positions.
    /// Returns the index of first newly created vertex.
    vertex_index createVertices(size_type count) {
        OVITO_ASSERT(isTopologyMutable());
        OVITO_ASSERT(areVertexPropertiesMutable());
        size_type oldVertexCount = vertexCount();
<<<<<<< HEAD
        auto nverts = std::distance(begin, end);
        topology()->createVertices(nverts);
        for(auto& prop : _mutableVertexProperties) {
            if(prop.storage()->grow(nverts))
=======
        topology()->createVertices(count);
        for(auto& prop : _vertexProperties) {
            if(prop.storage()->grow(count))
>>>>>>> 83bc96e3
                updateVertexPropertyPointers(prop);
        }
        return oldVertexCount;
    }

    /// Creates several new vertices and initializes their coordinates.
    template<typename CoordinatesIterator>
    vertex_index createVertices(CoordinatesIterator begin, CoordinatesIterator end) {
        auto nverts = std::distance(begin, end);
        vertex_index startIndex = createVertices(nverts);
	    std::copy(begin, end, vertexCoords() + startIndex);
        return startIndex;
    }

    /// Deletes a vertex from the mesh.
    /// This method assumes that the vertex is not connected to any part of the mesh.
    void deleteVertex(vertex_index vertex) {
        OVITO_ASSERT(isTopologyMutable());
        OVITO_ASSERT(areVertexPropertiesMutable());
        if(vertex < vertexCount() - 1) {
            // Move the last vertex to the index of the vertex being deleted.
            for(auto& prop : _mutableVertexProperties) {
                OVITO_ASSERT(prop.size() == vertexCount());
                std::memcpy(prop.data(vertex, 0), prop.cdata(prop.size() - 1, 0), prop.stride());
            }
        }
        // Truncate the vertex property arrays.
        for(const auto& prop : _mutableVertexProperties) {
            prop.storage()->truncate(1);
        }
        topology()->deleteVertex(vertex);
    }

    /// Creates a new face, and optionally also the half-edges surrounding it.
    /// Returns the index of the new face.
    face_index createFace(std::initializer_list<vertex_index> vertices, region_index faceRegion = HalfEdgeMesh::InvalidIndex) {
        return createFace(vertices.begin(), vertices.end(), faceRegion);
    }

    /// Creates a new face, and optionally also the half-edges surrounding it.
    /// Returns the index of the new face.
    template<typename VertexIterator>
    face_index createFace(VertexIterator begin, VertexIterator end, region_index faceRegion = HalfEdgeMesh::InvalidIndex) {
        OVITO_ASSERT(isTopologyMutable());
        OVITO_ASSERT(areFacePropertiesMutable());
        face_index fidx = (begin == end) ? topology()->createFace() : topology()->createFaceAndEdges(begin, end);
        for(auto& prop : _mutableFaceProperties) {
            if(prop.storage()->grow(1))
                updateFacePropertyPointers(prop);
        }
        if(_faceRegions) {
            _faceRegions[fidx] = faceRegion;
        }
        return fidx;
    }

    /// Splits a face along the edge given by the second vertices of two of its border edges.
    edge_index splitFace(edge_index edge1, edge_index edge2);

    /// Deletes a face from the mesh.
    /// A hole in the mesh will be left behind at the location of the deleted face.
    /// The half-edges of the face are also disconnected from their respective opposite half-edges and deleted by this method.
    void deleteFace(face_index face) {
        OVITO_ASSERT(isTopologyMutable());
        OVITO_ASSERT(areFacePropertiesMutable());
        if(face < faceCount() - 1) {
            // Move the last face to the index of the face being deleted.
            for(auto& prop : _mutableFaceProperties) {
                OVITO_ASSERT(prop.size() == faceCount());
                std::memcpy(prop.data(face, 0), prop.cdata(prop.size() - 1, 0), prop.stride());
            }
        }
        // Truncate the face property arrays.
        for(const auto& prop : _mutableFaceProperties) {
            prop.storage()->truncate(1);
        }
        topology()->deleteFace(face);
    }

    /// Deletes all faces from the mesh for which the bit in the given mask array is set.
    /// Holes in the mesh will be left behind at the location of the deleted faces.
    /// The half-edges of the faces are also disconnected from their respective opposite half-edges and deleted by this method.
    void deleteFaces(const boost::dynamic_bitset<>& mask) {
        OVITO_ASSERT(mask.size() == faceCount());
        OVITO_ASSERT(isTopologyMutable());
        OVITO_ASSERT(areFacePropertiesMutable());
        // Filter and condense the face property arrays.
        for(auto& prop : _mutableFaceProperties) {
            prop.storage()->filterResize(mask);
            updateFacePropertyPointers(prop);
        }
        topology()->deleteFaces(mask);
    }

    /// Creates a new half-edge between two vertices and adjacent to the given face.
    /// Returns the index of the new half-edge.
    edge_index createEdge(vertex_index vertex1, vertex_index vertex2, face_index face) {
        OVITO_ASSERT(isTopologyMutable());
        return topology()->createEdge(vertex1, vertex2, face);
    }

    /// Creates a new half-edge connecting the two vertices of an existing edge in reverse direction
    /// and which is adjacent to the given face. Returns the index of the new half-edge.
    edge_index createOppositeEdge(edge_index edge, face_index face) {
        OVITO_ASSERT(isTopologyMutable());
        return topology()->createOppositeEdge(edge, face);
    }

    /// Inserts a new vertex in the middle of an existing edge.
    vertex_index splitEdge(edge_index edge, const Point3& pos) {
        OVITO_ASSERT(isTopologyMutable());
        vertex_index new_v = createVertex(pos);
        topology()->splitEdge(edge, new_v);
        return new_v;
    }

    /// Defines a new spatial region.
    region_index createRegion(int phase = 0, FloatType volume = 0, FloatType surfaceArea = 0) {
        OVITO_ASSERT(areRegionPropertiesMutable());
        vertex_index ridx = _regionCount++;
        for(auto& prop : _mutableRegionProperties) {
            if(prop.storage()->grow(1))
                updateRegionPropertyPointers(prop);
        }
        if(_regionPhases) {
            _regionPhases[ridx] = phase;
        }
        if(_regionVolumes) {
            _regionVolumes[ridx] = volume;
        }
        if(_regionSurfaceAreas) {
            _regionSurfaceAreas[ridx] = surfaceArea;
        }
        return ridx;
    }

    /// Defines an array of new spatial regions.
    region_index createRegions(size_type numRegions) {
        OVITO_ASSERT(areRegionPropertiesMutable());
        vertex_index ridx = _regionCount;
        _regionCount += numRegions;
        for(auto& prop : _mutableRegionProperties) {
            if(prop.storage()->grow(numRegions))
                updateRegionPropertyPointers(prop);
        }
        return ridx;
    }

    /// Deletes a region from the mesh.
    /// This method assumes that the region is not referenced by any other part of the mesh.
    void deleteRegion(region_index region) {
        OVITO_ASSERT(isTopologyMutable());
        OVITO_ASSERT(areRegionPropertiesMutable());
        OVITO_ASSERT(areFacePropertiesMutable());
        OVITO_ASSERT(region >= 0 && region < regionCount());
        OVITO_ASSERT(std::none_of(topology()->begin_faces(), topology()->end_faces(), [&](auto face) { return this->faceRegion(face) == region; } ));
        if(region < regionCount() - 1) {
            // Move the last region to the index of the region being deleted.
            for(auto& prop : _mutableRegionProperties) {
                OVITO_ASSERT(prop.size() == regionCount());
                std::memcpy(prop.data(region, 0), prop.cdata(prop.size() - 1, 0), prop.stride());
            }
            // Update the faces that belong to the moved region.
            if(hasFaceRegions())
                std::replace(_faceRegions, _faceRegions + faceCount(), regionCount() - 1, region);
        }
        // Truncate the region property arrays.
        for(const auto& prop : _mutableRegionProperties) {
            prop.storage()->truncate(1);
        }
        _regionCount--;
    }

    /// Deletes all region from the mesh for which the bit in the given mask array is set.
    /// This method assumes that the deleted regions are not referenced by any other part of the mesh.
    void deleteRegions(const boost::dynamic_bitset<>& mask) {
        OVITO_ASSERT(mask.size() == regionCount());
        OVITO_ASSERT(areRegionPropertiesMutable());
        OVITO_ASSERT(areFacePropertiesMutable());
        // Filter and condense the region property arrays.
        for(auto& prop : _mutableRegionProperties) {
            prop.storage()->filterResize(mask);
            updateRegionPropertyPointers(prop);
        }
        // Build a mapping from old region indices to new indices. 
        std::vector<region_index> remapping(regionCount());
        size_type newRegionCount = 0;
        for(region_index region = 0; region < regionCount(); region++) {
            if(mask.test(region))
                remapping[region] = HalfEdgeMesh::InvalidIndex;
            else
                remapping[region] = newRegionCount++;
        }
        // Update the faces.
        if(hasFaceRegions()) {
            for(int& fr : boost::make_iterator_range_n(_faceRegions, faceCount())) {
                if(fr >= 0 && fr < regionCount())
                    fr = remapping[fr];
            }
        }
        _regionCount = newRegionCount;
    }

    /// Returns the volume of the i-th region.
    FloatType regionVolume(region_index region) const {
        OVITO_ASSERT(_regionVolumes != nullptr);
        OVITO_ASSERT(region >= 0 && region < regionCount());
        return _regionVolumes[region];
    }

    /// Sets the stored volume of the i-th region.
    void setRegionVolume(region_index region, FloatType vol) {
        OVITO_ASSERT(_regionVolumes != nullptr);
        OVITO_ASSERT(region >= 0 && region < regionCount());
        _regionVolumes[region] = vol;
    }

    /// Links two opposite half-edges together.
    void linkOppositeEdges(edge_index edge1, edge_index edge2) {
        OVITO_ASSERT(isTopologyMutable());
        topology()->linkOppositeEdges(edge1, edge2);
    }

    /// Transforms all vertices of the mesh with the given affine transformation matrix.
    void transformVertices(const AffineTransformation tm) {
        OVITO_ASSERT(isVertexPropertyMutable(SurfaceMeshVertices::PositionProperty));
        for(Point3& p : vertexCoordsRange()) {
            p = tm * p;
        }
    }

    /// Returns the simulation box the surface mesh is embedded in.
    const DataOORef<const SimulationCellObject>& cell() const { return _cell; }

    /// Replaces the simulation box.
    void setCell(DataOORef<const SimulationCellObject> cell) { _cell = std::move(cell); } 

    /// Wraps a vector at periodic boundaries of the simulation cell.
    Vector3 wrapVector(const Vector3& v) const {
        return cell() ? cell()->wrapVector(v) : v;
    }

    /// Returns the vector corresponding to an half-edge of the surface mesh.
    Vector3 edgeVector(edge_index edge) const {
        Vector3 delta = vertexPosition(vertex2(edge)) - vertexPosition(vertex1(edge));
        return cell() ? cell()->wrapVector(delta) : delta;
    }

    /// Flips the orientation of all faces in the mesh.
    void flipFaces() {
        OVITO_ASSERT(isTopologyMutable());
        topology()->flipFaces();
    }

    /// Tries to wire each half-edge with its opposite (reverse) half-edge.
    /// Returns true if every half-edge has an opposite half-edge, i.e. if the mesh
    /// is closed after this method returns.
    bool connectOppositeHalfedges() {
        OVITO_ASSERT(isTopologyMutable());
        return topology()->connectOppositeHalfedges();
    }

    /// Duplicates any vertices that are shared by more than one manifold.
    /// The method may only be called on a closed mesh.
    /// Returns the number of vertices that were duplicated by the method.
    size_type makeManifold() {
        OVITO_ASSERT(isTopologyMutable());
        OVITO_ASSERT(areVertexPropertiesMutable());
        return topology()->makeManifold([this](HalfEdgeMesh::vertex_index copiedVertex) {
            // Duplicate the property data of the copied vertex.
            for(auto& prop : _mutableVertexProperties) {
                if(prop.storage()->grow(1))
                    updateVertexPropertyPointers(prop);
                std::memcpy(prop.data(prop.size() - 1, 0), prop.cdata(copiedVertex, 0), prop.stride());
            }
        });
    }

	/// Fairs the surface mesh.
	bool smoothMesh(int numIterations, Task& task, FloatType k_PB = FloatType(0.1), FloatType lambda = FloatType(0.5));

	/// Determines which spatial region contains the given point in space.
	/// Returns no result if the point is exactly on a region boundary.
	boost::optional<region_index> locatePoint(const Point3& location, FloatType epsilon = FLOATTYPE_EPSILON, const boost::dynamic_bitset<>& faceSubset = boost::dynamic_bitset<>()) const;

    /// Returns one of the standard vertex properties (or null if the property is not defined).
    ConstPropertyPtr vertexProperty(SurfaceMeshVertices::Type ptype) const {
        for(const auto& property : _vertexProperties)
            if(property.storage()->type() == ptype)
                return property.storage();
        for(const auto& property : _mutableVertexProperties)
            if(property.storage()->type() == ptype)
                return property.storage();
        return {};
    }

    /// Returns one of the standard face properties (or null if the property is not defined).
    ConstPropertyPtr faceProperty(SurfaceMeshFaces::Type ptype) const {
        for(const auto& property : _faceProperties)
            if(property.storage()->type() == ptype)
                return property.storage();
        for(const auto& property : _mutableFaceProperties)
            if(property.storage()->type() == ptype)
                return property.storage();
        return {};
    }

    /// Returns one of the standard spatial region properties (or null if the property is not defined).
    ConstPropertyPtr regionProperty(SurfaceMeshRegions::Type ptype) const {
        for(const auto& property : _regionProperties)
            if(property.storage()->type() == ptype)
                return property.storage();
        for(const auto& property : _mutableRegionProperties)
            if(property.storage()->type() == ptype)
                return property.storage();
        return {};
    }

    /// Adds a new standard vertex property to the mesh.
    PropertyPtr createVertexProperty(SurfaceMeshVertices::Type ptype, bool initialize = false) {
        OVITO_ASSERT(ptype != SurfaceMeshVertices::UserProperty);
        // Check if requested the property already exists as a read-only property.
        for(auto property = _vertexProperties.begin(); property != _vertexProperties.end(); ++property) {
            if(property->storage()->type() == ptype) {
                // Turn the read-only property into a read-write property.
                _mutableVertexProperties.push_back(property->take().makeCopy());
                _vertexProperties.erase(property);
                updateVertexPropertyPointers(_mutableVertexProperties.back());
                return _mutableVertexProperties.back().storage();
            }
        }
        // Check if the requested property already exists as a read-write property.
        for(const auto& property : _mutableVertexProperties)
            if(property.storage()->type() == ptype)
                return property.storage();
        // Create new property object.
        PropertyPtr prop = SurfaceMeshVertices::OOClass().createStandardProperty(dataset(), vertexCount(), ptype, initialize);
        addVertexProperty(prop);
        return prop;
    }

	/// Adds a new user property to the mesh vertices.
	PropertyPtr createVertexProperty(int dataType, size_t componentCount, size_t stride, const QString& name, bool initializeMemory, QStringList componentNames = QStringList(), SurfaceMeshVertices::Type type = SurfaceMeshVertices::UserProperty) {
        PropertyPtr prop = SurfaceMeshVertices::OOClass().createUserProperty(dataset(), vertexCount(), dataType, componentCount, stride, name, initializeMemory, type, std::move(componentNames));
        addVertexProperty(prop);
        return prop;
    }

    /// Adds a new standard face property to the mesh.
    PropertyPtr createFaceProperty(SurfaceMeshFaces::Type ptype, bool initialize = false) {
        OVITO_ASSERT(ptype != SurfaceMeshFaces::UserProperty);
        // Check if requested the property already exists as a read-only property.
        for(auto property = _faceProperties.begin(); property != _faceProperties.end(); ++property) {
            if(property->storage()->type() == ptype) {
                // Turn the read-only property into a read-write property.
                _mutableFaceProperties.push_back(property->take().makeCopy());
                _faceProperties.erase(property);
                updateFacePropertyPointers(_mutableFaceProperties.back());
                return _mutableFaceProperties.back().storage();
            }
        }
        // Check if the requested property already exists as a read-write property.
        for(const auto& property : _mutableFaceProperties)
            if(property.storage()->type() == ptype)
                return property.storage();
        // Create new property object.
        PropertyPtr prop = SurfaceMeshFaces::OOClass().createStandardProperty(dataset(), faceCount(), ptype, initialize);
        addFaceProperty(prop);
        return prop;
    }

	/// Adds a new user property to the mesh faces.
	PropertyPtr createFaceProperty(int dataType, size_t componentCount, size_t stride, const QString& name, bool initializeMemory, QStringList componentNames = QStringList(), SurfaceMeshFaces::Type type = SurfaceMeshFaces::UserProperty) {
        PropertyPtr prop = SurfaceMeshFaces::OOClass().createUserProperty(dataset(), faceCount(), dataType, componentCount, stride, name, initializeMemory, type, std::move(componentNames));
        addFaceProperty(prop);
        return prop;
    }

    /// Removes a property from the faces of this mesh.
    void removeFaceProperty(const PropertyObject* property) {
        OVITO_ASSERT(property);
        for(auto iter = _faceProperties.begin(); iter != _faceProperties.end(); ++iter) {
            if(iter->storage().get() == property) {
                updateFacePropertyPointers(*iter, false);
                _faceProperties.erase(iter);
                return;
            }
        }
        for(auto iter = _mutableFaceProperties.begin(); iter != _mutableFaceProperties.end(); ++iter) {
            if(iter->storage().get() == property) {
                updateFacePropertyPointers(*iter, false);
                _mutableFaceProperties.erase(iter);
                return;
            }
        }
        OVITO_ASSERT(false);
    }

    /// Adds a new standard property to the spatial regions of the mesh.
    PropertyPtr createRegionProperty(SurfaceMeshRegions::Type ptype, bool initialize = false) {
        OVITO_ASSERT(ptype != SurfaceMeshRegions::UserProperty);
        // Check if requested the property already exists as a read-only property.
        for(auto property = _regionProperties.begin(); property != _regionProperties.end(); ++property) {
            if(property->storage()->type() == ptype) {
                // Turn the read-only property into a read-write property.
                _mutableRegionProperties.push_back(property->take().makeCopy());
                _regionProperties.erase(property);
                updateRegionPropertyPointers(_mutableRegionProperties.back());
                return _mutableRegionProperties.back().storage();
            }
        }
        // Check if the requested property already exists as a read-write property.
        for(const auto& property : _mutableRegionProperties)
            if(property.storage()->type() == ptype)
                return property.storage();
        // Create new property object.
        PropertyPtr prop = SurfaceMeshRegions::OOClass().createStandardProperty(dataset(), regionCount(), ptype, initialize);
        addRegionProperty(prop);
        return prop;
    }

	/// Adds a new user property to the mesh regions.
	PropertyPtr createRegionProperty(int dataType, size_t componentCount, size_t stride, const QString& name, bool initializeMemory, QStringList componentNames = QStringList(), SurfaceMeshRegions::Type type = SurfaceMeshRegions::UserProperty) {
        PropertyPtr prop = SurfaceMeshRegions::OOClass().createUserProperty(dataset(), regionCount(), dataType, componentCount, stride, name, initializeMemory, type, std::move(componentNames));
        addRegionProperty(prop);
        return prop;
    }

    /// Adds a mesh vertex property array to the list of vertex properties.
    void addVertexProperty(ConstPropertyPtr property) {
        OVITO_ASSERT(property);
        OVITO_ASSERT(boost::find_if(_vertexProperties, [&](const auto& p) { return p.storage() == property; }) == _vertexProperties.end());
        OVITO_ASSERT(boost::find_if(_mutableVertexProperties, [&](const auto& p) { return p.storage() == property; }) == _mutableVertexProperties.end());
        OVITO_ASSERT(property->type() == SurfaceMeshVertices::UserProperty || std::none_of(_vertexProperties.cbegin(), _vertexProperties.cend(), [t = property->type()](const auto& p) { return p.storage()->type() == t; }));
        OVITO_ASSERT(property->type() == SurfaceMeshVertices::UserProperty || std::none_of(_mutableVertexProperties.cbegin(), _mutableVertexProperties.cend(), [t = property->type()](const auto& p) { return p.storage()->type() == t; }));
        OVITO_ASSERT(property->size() == vertexCount());
        _vertexProperties.push_back(std::move(property));
        updateVertexPropertyPointers(_vertexProperties.back());
    }

    /// Adds a mesh vertex property array to the list of vertex properties.
    void addVertexProperty(PropertyPtr property) {
        OVITO_ASSERT(property);
        OVITO_ASSERT(boost::find_if(_vertexProperties, [&](const auto& p) { return p.storage() == property; }) == _vertexProperties.end());
        OVITO_ASSERT(boost::find_if(_mutableVertexProperties, [&](const auto& p) { return p.storage() == property; }) == _mutableVertexProperties.end());
        OVITO_ASSERT(property->type() == SurfaceMeshVertices::UserProperty || std::none_of(_vertexProperties.cbegin(), _vertexProperties.cend(), [t = property->type()](const auto& p) { return p.storage()->type() == t; }));
        OVITO_ASSERT(property->type() == SurfaceMeshVertices::UserProperty || std::none_of(_mutableVertexProperties.cbegin(), _mutableVertexProperties.cend(), [t = property->type()](const auto& p) { return p.storage()->type() == t; }));
        OVITO_ASSERT(property->size() == vertexCount());
        _mutableVertexProperties.push_back(std::move(property));
        updateVertexPropertyPointers(_mutableVertexProperties.back());
    }

    /// Adds a mesh face property array to the list of face properties.
    void addFaceProperty(ConstPropertyPtr property) {
        OVITO_ASSERT(property);
        OVITO_ASSERT(boost::find_if(_faceProperties, [&](const auto& p) { return p.storage() == property; }) == _faceProperties.end());
        OVITO_ASSERT(boost::find_if(_mutableFaceProperties, [&](const auto& p) { return p.storage() == property; }) == _mutableFaceProperties.end());
        OVITO_ASSERT(property->type() == SurfaceMeshFaces::UserProperty || std::none_of(_faceProperties.cbegin(), _faceProperties.cend(), [t = property->type()](const auto& p) { return p.storage()->type() == t; }));
        OVITO_ASSERT(property->type() == SurfaceMeshFaces::UserProperty || std::none_of(_mutableFaceProperties.cbegin(), _mutableFaceProperties.cend(), [t = property->type()](const auto& p) { return p.storage()->type() == t; }));
        OVITO_ASSERT(property->size() == faceCount());
        _faceProperties.push_back(std::move(property));
        updateFacePropertyPointers(_faceProperties.back());
    }

    /// Adds a mesh face property array to the list of face properties.
    void addFaceProperty(PropertyPtr property) {
        OVITO_ASSERT(property);
        OVITO_ASSERT(boost::find_if(_faceProperties, [&](const auto& p) { return p.storage() == property; }) == _faceProperties.end());
        OVITO_ASSERT(boost::find_if(_mutableFaceProperties, [&](const auto& p) { return p.storage() == property; }) == _mutableFaceProperties.end());
        OVITO_ASSERT(property->type() == SurfaceMeshFaces::UserProperty || std::none_of(_faceProperties.cbegin(), _faceProperties.cend(), [t = property->type()](const auto& p) { return p.storage()->type() == t; }));
        OVITO_ASSERT(property->type() == SurfaceMeshFaces::UserProperty || std::none_of(_mutableFaceProperties.cbegin(), _mutableFaceProperties.cend(), [t = property->type()](const auto& p) { return p.storage()->type() == t; }));
        OVITO_ASSERT(property->size() == faceCount());
        _mutableFaceProperties.push_back(std::move(property));
        updateFacePropertyPointers(_mutableFaceProperties.back());
    }

    /// Adds a property array to the list of region properties.
    void addRegionProperty(ConstPropertyPtr property) {
        OVITO_ASSERT(property);
        OVITO_ASSERT(boost::find_if(_regionProperties, [&](const auto& p) { return p.storage() == property; }) == _regionProperties.end());
        OVITO_ASSERT(boost::find_if(_mutableRegionProperties, [&](const auto& p) { return p.storage() == property; }) == _mutableRegionProperties.end());
        OVITO_ASSERT(property->type() == SurfaceMeshRegions::UserProperty || boost::algorithm::none_of(_regionProperties, [t = property->type()](const auto& p) { return p.storage()->type() == t; }));
        OVITO_ASSERT(property->type() == SurfaceMeshRegions::UserProperty || boost::algorithm::none_of(_mutableRegionProperties, [t = property->type()](const auto& p) { return p.storage()->type() == t; }));
        OVITO_ASSERT(property->size() == regionCount());
        _regionProperties.push_back(std::move(property));
        updateRegionPropertyPointers(_regionProperties.back());
    }

    /// Adds a property array to the list of region properties.
    void addRegionProperty(PropertyPtr property) {
        OVITO_ASSERT(property);
        OVITO_ASSERT(boost::find_if(_regionProperties, [&](const auto& p) { return p.storage() == property; }) == _regionProperties.end());
        OVITO_ASSERT(boost::find_if(_mutableRegionProperties, [&](const auto& p) { return p.storage() == property; }) == _mutableRegionProperties.end());
        OVITO_ASSERT(property->type() == SurfaceMeshRegions::UserProperty || boost::algorithm::none_of(_regionProperties, [t = property->type()](const auto& p) { return p.storage()->type() == t; }));
        OVITO_ASSERT(property->type() == SurfaceMeshRegions::UserProperty || boost::algorithm::none_of(_mutableRegionProperties, [t = property->type()](const auto& p) { return p.storage()->type() == t; }));
        OVITO_ASSERT(property->size() == regionCount());
        _mutableRegionProperties.push_back(std::move(property));
        updateRegionPropertyPointers(_mutableRegionProperties.back());
    }

    /// Constructs the convex hull from a set of points and adds the resulting polyhedron to the mesh.
    void constructConvexHull(std::vector<Point3> vecs, FloatType epsilon = FLOATTYPE_EPSILON);

    /// Joins adjacent faces that are coplanar.
    void joinCoplanarFaces(FloatType thresholdAngle = qDegreesToRadians(0.01));

    /// Joins pairs of triangular faces to form quadrilateral faces.
    void makeQuadrilateralFaces();

    /// Deletes all vertices from the mesh which are not connected to any half-edge.
    void deleteIsolatedVertices();

    /// Triangulates the polygonal faces of this mesh and outputs the results as a TriMesh object.
    void convertToTriMesh(TriMesh& outputMesh, bool smoothShading, const boost::dynamic_bitset<>& faceSubset = boost::dynamic_bitset<>{}, std::vector<size_t>* originalFaceMap = nullptr, bool autoGenerateOppositeFaces = false) const;

    /// Swaps the contents of two surface meshes.
    void swap(SurfaceMeshData& other);

    /// Computes the unit normal vector of a mesh face.
    Vector3 computeFaceNormal(face_index face) const;

    /// Makes a copy of the topology data structure if it is currently referenced by other owners. 
    void makeTopologyMutable() {
        if(!isTopologyMutable())
            _topology = std::make_shared<HalfEdgeMesh>(*topology());
        OVITO_ASSERT(isTopologyMutable());
    }

    /// Makes a deep copy of every vertex property array that is are currently referenced by other owners. 
    void makeVertexPropertiesMutable() {
        // Move properties from the read-only list to the read-write list.
        for(auto& property : _vertexProperties) {
            _mutableVertexProperties.push_back(property.take().makeCopy());
            updateVertexPropertyPointers(_mutableVertexProperties.back());
        }
        _vertexProperties.clear();
        OVITO_ASSERT(areVertexPropertiesMutable());
    }

    /// Makes a deep copy of every face property array that is are currently referenced by other owners. 
    void makeFacePropertiesMutable() {
        // Move properties from the read-only list to the read-write list.
        for(auto& property : _faceProperties) {
            _mutableFaceProperties.push_back(property.take().makeCopy());
            updateFacePropertyPointers(_mutableFaceProperties.back());
        }
        _faceProperties.clear();
        OVITO_ASSERT(areFacePropertiesMutable());
    }

    /// Makes a deep copy of every region property array that is are currently referenced by other owners. 
    void makeRegionPropertiesMutable() {
        // Move properties from the read-only list to the read-write list.
        for(auto& property : _regionProperties) {
            _mutableRegionProperties.push_back(property.take().makeCopy());
            updateRegionPropertyPointers(_mutableRegionProperties.back());
        }
        _regionProperties.clear();
        OVITO_ASSERT(areRegionPropertiesMutable());
    }

protected:

    template<class PropertyAccessType>
    void updateVertexPropertyPointers(PropertyAccessType& property, bool inserted = true) {
        switch(property.storage()->type()) {
        case SurfaceMeshVertices::PositionProperty:
            _vertexCoords = inserted ? reinterpret_cast<Point3*>(const_cast<uint8_t*>(property.cdata())) : nullptr;
            break;
        }
    }

    template<class PropertyAccessType>
    void updateFacePropertyPointers(PropertyAccessType& property, bool inserted = true) {
        switch(property.storage()->type()) {
        case SurfaceMeshFaces::RegionProperty:
            _faceRegions = inserted ? reinterpret_cast<int*>(const_cast<uint8_t*>(property.cdata())) : nullptr;
            break;
        case SurfaceMeshFaces::BurgersVectorProperty:
            _burgersVectors = inserted ? reinterpret_cast<Vector3*>(const_cast<uint8_t*>(property.cdata())) : nullptr;
            break;
        case SurfaceMeshFaces::CrystallographicNormalProperty:
            _crystallographicNormals = inserted ? reinterpret_cast<Vector3*>(const_cast<uint8_t*>(property.cdata())) : nullptr;
            break;
        case SurfaceMeshFaces::FaceTypeProperty:
            _faceTypes = inserted ? reinterpret_cast<int*>(const_cast<uint8_t*>(property.cdata())) : nullptr;
            break;
        }
    }

    template<class PropertyAccessType>
    void updateRegionPropertyPointers(PropertyAccessType& property, bool inserted = true) {
        switch(property.storage()->type()) {
        case SurfaceMeshRegions::PhaseProperty:
            _regionPhases = inserted ? reinterpret_cast<int*>(const_cast<uint8_t*>(property.cdata())) : nullptr;
            break;
        case SurfaceMeshRegions::VolumeProperty:
            _regionVolumes = inserted ? reinterpret_cast<FloatType*>(const_cast<uint8_t*>(property.cdata())) : nullptr;
            break;
        case SurfaceMeshRegions::SurfaceAreaProperty:
            _regionSurfaceAreas = inserted ? reinterpret_cast<FloatType*>(const_cast<uint8_t*>(property.cdata())) : nullptr;
            break;
        }
    }

    /// Returns whether the mesh topology may be safely modified without unwanted side effects.
    bool isTopologyMutable() const {
        return topology().use_count() == 1;
    }

    /// Returns whether the properties of the mesh vertices may be safely modified without unwanted side effects.
    bool areVertexPropertiesMutable() const {
        return _vertexProperties.empty();
    }

    /// Returns whether the properties of the mesh faces may be safely modified without unwanted side effects.
    bool areFacePropertiesMutable() const {
        return _faceProperties.empty();
    }

    /// Returns whether the properties of the mesh regions may be safely modified without unwanted side effects.
    bool areRegionPropertiesMutable() const {
        return _regionProperties.empty();
    }

    /// Returns whether the given property of the mesh vertices may be safely modified without unwanted side effects.
    bool isVertexPropertyMutable(SurfaceMeshVertices::Type ptype) const {
        for(const auto& property : _mutableVertexProperties)
            if(property.storage()->type() == ptype)
                return true;
        return false;
    }

    /// Returns whether the given property of the mesh faces may be safely modified without unwanted side effects.
    bool isFacePropertyMutable(SurfaceMeshFaces::Type ptype) const {
        for(const auto& property : _faceProperties)
            if(property.storage()->type() == ptype)
                return true;
        return false;
    }

    /// Returns whether the given property of the spatial regions may be safely modified without unwanted side effects.
    bool isRegionPropertyMutable(SurfaceMeshRegions::Type ptype) const {
        for(const auto& property : _regionProperties)
            if(property.storage()->type() == ptype)
                return true;
        return false;
    }

    /// Returns the cached raw pointer to the per-vertex mesh coordinates.
    Point3* vertexCoords() const { OVITO_ASSERT(_vertexCoords != nullptr); return _vertexCoords; }

    /// Returns the cached raw pointer to the per-face region IDs.
    int* faceRegions() const { OVITO_ASSERT(_faceRegions != nullptr); return _faceRegions; }

    /// Returns the cached raw pointer to the per-face Burgers vectors.
    Vector3* burgersVectors() const { OVITO_ASSERT(_burgersVectors != nullptr); return _burgersVectors; }

    /// Returns the cached raw pointer to the per-region phase information.
    int* regionPhases() const { OVITO_ASSERT(_regionPhases != nullptr); return _regionPhases; }

    /// Returns the cached raw pointer to the per-face crystallographic normal vectors.
    Vector3* crystallographicNormals() const { OVITO_ASSERT(_crystallographicNormals != nullptr); return _crystallographicNormals; }

    /// Returns the cached raw pointer to the per-face type values.
    int* faceTypes() const { OVITO_ASSERT(_faceTypes != nullptr); return _faceTypes; }

private:

    DataSet* _dataset;                          ///< The global dataset
    HalfEdgeMeshPtr _topology;                  ///< Holds the mesh topology of the surface mesh.
    DataOORef<const SimulationCellObject> _cell;///< The periodic domain the surface mesh is embedded in.
    std::vector<ConstPropertyAccessAndRef<void,true>> _vertexProperties;  ///< List of all read-only property arrays associated with the vertices of the mesh.
    std::vector<ConstPropertyAccessAndRef<void,true>> _faceProperties;    ///< List of all read-only property arrays associated with the faces of the mesh.
    std::vector<ConstPropertyAccessAndRef<void,true>> _regionProperties;  ///< List of all read-only property arrays associated with the volumetric domains of the mesh.
    std::vector<PropertyAccessAndRef<void,true>> _mutableVertexProperties;  ///< List of all property arrays associated with the vertices of the mesh.
    std::vector<PropertyAccessAndRef<void,true>> _mutableFaceProperties;    ///< List of all property arrays associated with the faces of the mesh.
    std::vector<PropertyAccessAndRef<void,true>> _mutableRegionProperties;  ///< List of all property arrays associated with the volumetric domains of the mesh.
    size_type _regionCount = 0;                 ///< The number of spatial regions that have been defined.
    region_index _spaceFillingRegion = HalfEdgeMesh::InvalidIndex;      ///< The index of the space-filling spatial region.
    Point3* _vertexCoords = nullptr;            ///< Pointer to the per-vertex mesh coordinates.
    int* _faceRegions = nullptr;                ///< Pointer to the per-face region information.
	Vector3* _burgersVectors = nullptr;         ///< Pointer to the per-face Burgers vector information.
	Vector3* _crystallographicNormals = nullptr;///< Pointer to the per-face crystallographic normal information.
	int* _faceTypes = nullptr;                  ///< Pointer to the per-face type information.
	int* _regionPhases = nullptr;               ///< Pointer to the per-region phase information.
	FloatType* _regionVolumes = nullptr;        ///< Pointer to the per-region volume information.
	FloatType* _regionSurfaceAreas = nullptr;   ///< Pointer to the per-region surface area information.
};

}	// End of namespace
}	// End of namespace<|MERGE_RESOLUTION|>--- conflicted
+++ resolved
@@ -205,16 +205,9 @@
         OVITO_ASSERT(isTopologyMutable());
         OVITO_ASSERT(areVertexPropertiesMutable());
         size_type oldVertexCount = vertexCount();
-<<<<<<< HEAD
-        auto nverts = std::distance(begin, end);
-        topology()->createVertices(nverts);
+        topology()->createVertices(count);
         for(auto& prop : _mutableVertexProperties) {
-            if(prop.storage()->grow(nverts))
-=======
-        topology()->createVertices(count);
-        for(auto& prop : _vertexProperties) {
             if(prop.storage()->grow(count))
->>>>>>> 83bc96e3
                 updateVertexPropertyPointers(prop);
         }
         return oldVertexCount;
