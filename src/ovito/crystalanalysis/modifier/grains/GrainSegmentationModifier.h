--- conflicted
+++ resolved
@@ -64,16 +64,6 @@
 	};
 	Q_ENUMS(MergeAlgorithm);
 
-<<<<<<< HEAD
-	enum StackingFaultHandling {
-		None,	    				///< Cubic and hexagonal regions are never merged (outside of orphan atom adoption).
-		MergeAtStackingFaults,		///< Cubic and hexagonal regions are treated as the same type. Twin boundaries are properly handled.
-		MergeAtCoherentInterfaces,	///< Cubic and hexagonal regions are treated as the same type. Twin boundaries are ignored.
-	};
-	Q_ENUMS(StackingFaultHandling);
-
-=======
->>>>>>> 86a38c89
 	/// Constructor.
 	Q_INVOKABLE GrainSegmentationModifier(DataSet* dataset);
 
@@ -90,8 +80,8 @@
 	/// The merging algorithm to use.
 	DECLARE_MODIFIABLE_PROPERTY_FIELD(MergeAlgorithm, mergeAlgorithm, setMergeAlgorithm);
 
-	/// Controls whether to handle coherent boundaries
-	DECLARE_MODIFIABLE_PROPERTY_FIELD(bool, handleBoundaries, setHandleBoundaries);
+	/// Controls whether to handle coherent crystal interfaces.
+	DECLARE_MODIFIABLE_PROPERTY_FIELD(bool, handleCoherentInterfaces, setHandleCoherentInterfaces);
 
 	/// Controls the amount of noise allowed inside a grain.
 	DECLARE_MODIFIABLE_PROPERTY_FIELD(FloatType, mergingThreshold, setMergingThreshold);
