////////////////////////////////////////////////////////////////////////////////////////
//
//  Copyright 2020 Alexander Stukowski
//  Copyright 2020 Peter Mahler Larsen
//
//  This file is part of OVITO (Open Visualization Tool).
//
//  OVITO is free software; you can redistribute it and/or modify it either under the
//  terms of the GNU General Public License version 3 as published by the Free Software
//  Foundation (the "GPL") or, at your option, under the terms of the MIT License.
//  If you do not alter this notice, a recipient may use your version of this
//  file under either the GPL or the MIT License.
//
//  You should have received a copy of the GPL along with this program in a
//  file LICENSE.GPL.txt.  You should have received a copy of the MIT License along
//  with this program in a file LICENSE.MIT.txt
//
//  This software is distributed on an "AS IS" basis, WITHOUT WARRANTY OF ANY KIND,
//  either express or implied. See the GPL or the MIT License for the specific language
//  governing rights and limitations.
//
////////////////////////////////////////////////////////////////////////////////////////

#pragma once


#include <ovito/crystalanalysis/CrystalAnalysis.h>
#include <ovito/particles/objects/ParticlesObject.h>
#include <ovito/particles/objects/BondsObject.h>
#include <ovito/particles/modifier/analysis/ptm/PTMAlgorithm.h>
#include <ovito/particles/util/ParticleOrderingFingerprint.h>
#include <ovito/core/dataset/pipeline/AsynchronousModifier.h>
#include "DisjointSet.h"
#include "GrainSegmentationModifier.h"

namespace Ovito { namespace CrystalAnalysis {

/*
 * Computation engine of the GrainSegmentationModifier, which decomposes a polycrystalline microstructure into individual grains.
 */
class GrainSegmentationEngine1 : public AsynchronousModifier::Engine
{
public:

	class Graph
	{
	public:
		size_t next = 0;
		std::map<size_t, FloatType> wnode;
		std::map<size_t, std::map<size_t, FloatType>> adj;
		std::map<size_t, std::map<size_t, FloatType>> deleted_adj;

		size_t num_nodes() const {
			return adj.size();
		}

		size_t next_node() const {
			return adj.begin()->first;
		}

		std::tuple<FloatType, size_t> nearest_neighbor(size_t a) const {
			FloatType dmin = std::numeric_limits<FloatType>::max();
			size_t vmin = std::numeric_limits<size_t>::max();

			OVITO_ASSERT(adj.find(a) != adj.end());
			for (const auto& x : adj.find(a)->second) {
				size_t v = x.first;
				FloatType weight = x.second;

				OVITO_ASSERT(v != a); // Graph has self loops.
				if(v == a) {
					qWarning() << "Graph has self loops";
					exit(3);
				}

				OVITO_ASSERT(wnode.find(v) != wnode.end());
				FloatType d = wnode.find(v)->second / weight;
				OVITO_ASSERT(!std::isnan(d));

				if (d < dmin) {
					dmin = d;
					vmin = v;
				}
				else if (d == dmin) {
					vmin = std::min(vmin, v);
				}
			}

			OVITO_ASSERT(wnode.find(a) != wnode.end());
			FloatType check = dmin * wnode.find(a)->second;
			OVITO_ASSERT(!std::isnan(check));

			return std::make_tuple(dmin * wnode.find(a)->second, vmin);
		}

		void add_node(size_t u) {
			next = u + 1;
			wnode[u] = 0;
		}

		void add_edge(size_t u, size_t v, FloatType w) {

			auto it_u = adj.find(u);
			if (it_u == adj.end()) {
				add_node(u);
				it_u = adj.emplace(u, std::map<size_t, FloatType>{{{v,w}}}).first;
			}
			else it_u->second[v] = w;

			auto it_v = adj.find(v);
			if (it_v == adj.end()) {
				add_node(v);
				it_v = adj.emplace(v, std::map<size_t, FloatType>{{{u,w}}}).first;
			}
			else it_v->second[u] = w;

			wnode[u] += w;
			wnode[v] += w;
		}

		void remove_node(size_t u) {

			for (auto const& x: adj[u]) {
				size_t v = x.first;
				adj[v].erase(u);
			}

			//adj.erase(u);
			//wnode.erase(u);
			deleted_adj[u] = adj[u];
			adj.erase(u);
		}

		void reinstate_node(size_t u) {

			adj[u] = deleted_adj[u];
			deleted_adj.erase(u);

			for (auto const& x: adj[u]) {
				size_t v = x.first;
				FloatType w = x.second;
				(adj[v])[u] += w;
			}
		}

		size_t contract_edge(size_t a, size_t b) {

			if (adj[b].size() > adj[a].size()) {
				std::swap(a, b);
			}

			for (auto const& x: adj[b]) {
				size_t v = x.first;
				FloatType w = x.second;
				if (v == a) continue;

				(adj[a])[v] += w;
				(adj[v])[a] += w;
			}

			adj[a].erase(b);
			wnode[a] += wnode[b];
			remove_node(b);
			return a;
		}

		size_t reinstate_edge(size_t a, size_t b) {
			// TODO: investigate whether component sizes must obey > relation

			for (auto const& x: deleted_adj[b]) {
				size_t v = x.first;
				FloatType w = x.second;
				if (v == a) continue;

				(adj[a])[v] -= w;
				(adj[v])[a] -= w;

				// remove edge if weight is approximately zero;
				FloatType minWeight = calculateGraphWeight(_misorientationThreshold);
				if ((adj[a])[v] < minWeight / 2)
					adj[a].erase(v);

				if ((adj[v])[a] < minWeight / 2)
					adj[v].erase(a);
			}

			wnode[a] -= wnode[b];
			reinstate_node(b);
			return a;
		}
	};

#ifndef Q_CC_MSVC
	/// The maximum number of neighbor atoms taken into account for orphan atom adoption.
	static constexpr int MAX_DISORDERED_NEIGHBORS = 8;
#else
	enum { MAX_DISORDERED_NEIGHBORS = 8 };
#endif

	/// Represents a single bond connecting two neighboring lattice atoms.
	struct NeighborBond {
		size_t a;
		size_t b;
		FloatType disorientation;
	};

	struct DendrogramNode {

		DendrogramNode() = default;
		DendrogramNode(size_t _a, size_t _b, FloatType _distance, FloatType _disorientation, size_t _size, Quaternion _orientation)
			: a(_a), b(_b), distance(_distance), disorientation(_disorientation), size(_size), orientation(_orientation) {}

		size_t a = 0;
		size_t b = 0;
		FloatType distance = std::numeric_limits<FloatType>::lowest();
		FloatType disorientation = std::numeric_limits<FloatType>::lowest();
		size_t size = 0;
		Quaternion orientation;
	};

	/// Constructor.
	GrainSegmentationEngine1(
			ParticleOrderingFingerprint fingerprint, 
			ConstPropertyPtr positions,
			ConstPropertyPtr structureProperty,
			ConstPropertyPtr orientationProperty,
			ConstPropertyPtr correspondenceProperty,
			const SimulationCell& simCell,
			GrainSegmentationModifier::MergeAlgorithm algorithmType,
			bool stackingFaultHandling,
			bool outputBonds);

	/// Performs the computation.
	virtual void perform() override;

	/// Injects the computed results into the data pipeline.
	virtual void applyResults(TimePoint time, ModifierApplication* modApp, PipelineFlowState& state) override;

	/// This method is called by the system whenever a parameter of the modifier changes.
	/// The method can be overriden by subclasses to indicate to the caller whether the engine object should be 
	/// discarded (false) or may be kept in the cache, because the computation results are not affected by the changing parameter (true). 
	virtual bool modifierChanged(const PropertyFieldEvent& event) override {

		// Avoid a recomputation if a parameters changes that does not affect this algorithm stage.
		if(event.field() == &PROPERTY_FIELD(GrainSegmentationModifier::colorParticlesByGrain)
				|| event.field() == &PROPERTY_FIELD(GrainSegmentationModifier::mergingThreshold) 
				|| event.field() == &PROPERTY_FIELD(GrainSegmentationModifier::minGrainAtomCount)
				|| event.field() == &PROPERTY_FIELD(GrainSegmentationModifier::orphanAdoption))
			return true;

		return AsynchronousModifier::Engine::modifierChanged(event);
	}

	/// Creates another engine that performs the next stage of the computation. 
	virtual std::shared_ptr<Engine> createContinuationEngine(ModifierApplication* modApp, const PipelineFlowState& input) override;

	/// Returns the property storage that contains the input particle positions.
	const ConstPropertyPtr& positions() const { return _positions; }

	/// Returns the simulation cell data.
	const SimulationCell& cell() const { return _simCell; }

	// Returns the merge distances for the scatter plot
	const PropertyPtr& mergeDistance() const { return _mergeDistance; }

	// Returns the merge sizes for the scatter plot
	const PropertyPtr& mergeSize() const { return _mergeSize; }

	// Returns the log merge distances for the scatter plot
	const PropertyPtr& logMergeDistance() const { return _logMergeDistance; }

	// Returns the log merge sizes for the scatter plot
	const PropertyPtr& logMergeSize() const { return _logMergeSize; }

	/// Returns the per-particle structure types.
	const ConstPropertyPtr& structureTypes() const { return _structureTypes; }

	/// Returns the per-particle lattice orientations.
	const ConstPropertyPtr& orientations() const { return _orientations; }

	/// Returns the per-particle template correspondences.
	const ConstPropertyPtr& correspondences() const { return _correspondences; }

	/// Returns the adaptively determined merge threshold.
	FloatType suggestedMergingThreshold() const { return _suggestedMergingThreshold; }

private:

	/// Returns the list of bonds connecting neighboring lattice atoms.
	std::vector<NeighborBond>& neighborBonds() { return _neighborBonds; }

	/// Performs the PTM algorithm. Determines the local structure type and the local lattice orientation.
	bool identifyAtomicStructures();

	/// Rotates HCP atoms to an equivalent FCC orientation.
	bool rotateHCPAtoms();

	/// Calculates the disorientation angle for each graph edge (i.e. bond).
	bool computeDisorientationAngles();

	/// Builds grains by iterative region merging.
	bool determineMergeSequence();

	/// Computes the disorientation angle between two crystal clusters of the given lattice type. 
	/// Furthermore, the function computes the weighted average of the two cluster orientations. 
	/// The norm of the two input quaternions and the output quaternion represents the size of the clusters.
	static FloatType calculate_disorientation(int structureType, Quaternion& qa, const Quaternion& qb);

	// Algorithm types:
	bool minimum_spanning_tree_clustering(std::vector<Quaternion>& qsum, DisjointSet& uf);
	bool node_pair_sampling_clustering(Graph& graph, std::vector<Quaternion>& qsum);

	// Selects a threshold for Node Pair Sampling algorithm
	FloatType calculate_threshold_suggestion();

<<<<<<< HEAD
        if(a == PTMAlgorithm::OTHER) return false;
        if(b == PTMAlgorithm::OTHER) return false;
        if(a == b) return true;

        if(_stackingFaultHandling == GrainSegmentationModifier::None)
            return false;
=======
	// Determines if a bond is crystalline
	bool isCrystallineBond(const NeighborBond& bond)
	{
		auto a = _adjustedStructureTypes[bond.a];
		auto b = _adjustedStructureTypes[bond.b];

		if (a == PTMAlgorithm::OTHER) return false;
		if (b == PTMAlgorithm::OTHER) return false;
		if (a == b) return true;
		if (!_handleBoundaries) return false;
>>>>>>> 86a38c89

		return (a == PTMAlgorithm::FCC && b == PTMAlgorithm::HCP) || (a == PTMAlgorithm::HCP && b == PTMAlgorithm::FCC);
	}

	bool interface_FCC_HCP(NeighborBond& bond, FloatType& disorientation, Quaternion& output, size_t& index);

	// Converts a disorientation to an edge weight for Node Pair Sampling algorithm
	static FloatType calculateGraphWeight(FloatType disorientation) {
		// This is fairly arbitrary but it works well.
		return std::exp(-FloatType(1)/3 * disorientation * disorientation);
	}

	// TODO: remove this and replace with a lambda function if possible
	struct PriorityQueueCompare
	{
		bool operator()(const NeighborBond &a, const NeighborBond &b) const {return a.disorientation < b.disorientation;}
	};

private:

	const size_t _minPlotSize = 20;

	// A hardcoded cutoff, in degrees, used for skipping low-weight edges in Node Pair Sampling mode
	static constexpr FloatType _misorientationThreshold = 4.0;

	// The linkage criterion used in the merge algorithm
	GrainSegmentationModifier::MergeAlgorithm _algorithmType;

	// The type of stacking fault handling
	bool _handleBoundaries;

	/// Controls the output of neighbor bonds to the data pipeline for visualization purposes.
	bool _outputBondsToPipeline;

	/// The number of input particles.
	size_t _numParticles;

	/// The coordinates of the input particles.
	ConstPropertyPtr _positions;

	/// The simulation cell geometry.
	const SimulationCell _simCell;

	/// Used to detect changes in the input dataset that invalidate cached computation results.
	ParticleOrderingFingerprint _inputFingerprint;

	// The merge distances
	PropertyPtr _mergeDistance;

	// The merge sizes
	PropertyPtr _mergeSize;

	// The log merge distances
	PropertyPtr _logMergeDistance;

	// The merge sizes
	PropertyPtr _logMergeSize;

	/// The per-particle structure types.
	ConstPropertyPtr _structureTypes;

	/// The per-particle lattice orientations.
	ConstPropertyPtr _orientations;

	/// The per-particle structure types, adjusted for stacking fault handling.
	std::vector<PTMAlgorithm::StructureType> _adjustedStructureTypes;

	/// The per-particle lattice orientations.
	std::vector<Quaternion> _adjustedOrientations;

	/// The per-particle template correspondences.
	ConstPropertyPtr _correspondences;

	/// The bonds connecting neighboring lattice atoms.
	std::vector<NeighborBond> _neighborBonds;

	// Dendrogram as list of cluster merges.
	std::vector<DendrogramNode> _dendrogram;

	/// The adaptively computed merge threshold.
	FloatType _suggestedMergingThreshold = 0;

	// The graph used for the Node Pair Sampling methods
	Graph graph;

	friend class GrainSegmentationEngine2;
};

/*
 * Computation engine of the GrainSegmentationModifier, which decomposes a polycrystalline microstructure into individual grains.
 */
class GrainSegmentationEngine2 : public AsynchronousModifier::Engine
{
public:

	/// Constructor.
	GrainSegmentationEngine2(
			std::shared_ptr<GrainSegmentationEngine1> engine1,
			FloatType mergingThreshold, 
			bool adoptOrphanAtoms, 
			size_t minGrainAtomCount) :
		_engine1(std::move(engine1)),
		_numParticles(_engine1->_numParticles),
		_mergingThreshold(mergingThreshold),
		_adoptOrphanAtoms(adoptOrphanAtoms),
		_minGrainAtomCount(minGrainAtomCount),
		_atomClusters(ParticlesObject::OOClass().createStandardStorage(_numParticles, ParticlesObject::ClusterProperty, true)) {}
	
	/// Performs the computation.
	virtual void perform() override;

	/// Injects the computed results into the data pipeline.
	virtual void applyResults(TimePoint time, ModifierApplication* modApp, PipelineFlowState& state) override;

	/// This method is called by the system whenever a parameter of the modifier changes.
	/// The method can be overriden by subclasses to indicate to the caller whether the engine object should be 
	/// discarded (false) or may be kept in the cache, because the computation results are not affected by the changing parameter (true). 
	virtual bool modifierChanged(const PropertyFieldEvent& event) override {

		// Avoid a recomputation if a parameters changes that does not affect the algorithm's results.
		if(event.field() == &PROPERTY_FIELD(GrainSegmentationModifier::colorParticlesByGrain))
			return true; // Indicate that the stored results are not affected by the parameter change.

		return Engine::modifierChanged(event);
	}

	/// Returns the array storing the cluster ID of each particle.
	const PropertyPtr& atomClusters() const { return _atomClusters; }

private:

	/// Merges any orphan atoms into the closest cluster.
	bool mergeOrphanAtoms();

private:

	/// Pointer to the first algorithm stage.
	std::shared_ptr<GrainSegmentationEngine1> _engine1;

	/// The number of input particles.
	size_t _numParticles;

	/// The particle to cluster assignment.
	PropertyPtr _atomClusters;

	/// Counts the number of clusters
	size_t _numClusters = 1;

	// The output list of grain IDs.
	PropertyPtr _grainIds;

	// The output list of grain sizes.
	PropertyPtr _grainSizes;

	/// The output list of per-grain structure types.
	PropertyPtr _grainStructureTypes;

	/// The output list of colors assigned to grains.
	PropertyPtr _grainColors;

	/// The output list of mean grain orientations.
	PropertyPtr _grainOrientations;

	/// The user-defined merge threshold.
	FloatType _mergingThreshold;

	/// The minimum number of atoms a grain must have.
	size_t _minGrainAtomCount;

	/// Contrals the adoption of orphan atoms after the grains have been formed.
	bool _adoptOrphanAtoms;
};

}	// End of namespace
}	// End of namespace<|MERGE_RESOLUTION|>--- conflicted
+++ resolved
@@ -68,10 +68,8 @@
 				FloatType weight = x.second;
 
 				OVITO_ASSERT(v != a); // Graph has self loops.
-				if(v == a) {
-					qWarning() << "Graph has self loops";
-					exit(3);
-				}
+				if(v == a)
+					throw Exception("Graph has self loops");
 
 				OVITO_ASSERT(wnode.find(v) != wnode.end());
 				FloatType d = wnode.find(v)->second / weight;
@@ -227,7 +225,7 @@
 			ConstPropertyPtr correspondenceProperty,
 			const SimulationCell& simCell,
 			GrainSegmentationModifier::MergeAlgorithm algorithmType,
-			bool stackingFaultHandling,
+			bool handleCoherentInterfaces,
 			bool outputBonds);
 
 	/// Performs the computation.
@@ -313,14 +311,6 @@
 	// Selects a threshold for Node Pair Sampling algorithm
 	FloatType calculate_threshold_suggestion();
 
-<<<<<<< HEAD
-        if(a == PTMAlgorithm::OTHER) return false;
-        if(b == PTMAlgorithm::OTHER) return false;
-        if(a == b) return true;
-
-        if(_stackingFaultHandling == GrainSegmentationModifier::None)
-            return false;
-=======
 	// Determines if a bond is crystalline
 	bool isCrystallineBond(const NeighborBond& bond)
 	{
@@ -331,7 +321,6 @@
 		if (b == PTMAlgorithm::OTHER) return false;
 		if (a == b) return true;
 		if (!_handleBoundaries) return false;
->>>>>>> 86a38c89
 
 		return (a == PTMAlgorithm::FCC && b == PTMAlgorithm::HCP) || (a == PTMAlgorithm::HCP && b == PTMAlgorithm::FCC);
 	}
