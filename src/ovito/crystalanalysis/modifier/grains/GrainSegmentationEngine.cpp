////////////////////////////////////////////////////////////////////////////////////////
//
//  Copyright 2020 Alexander Stukowski
//  Copyright 2020 Peter Mahler Larsen
//
//  This file is part of OVITO (Open Visualization Tool).
//
//  OVITO is free software; you can redistribute it and/or modify it either under the
//  terms of the GNU General Public License version 3 as published by the Free Software
//  Foundation (the "GPL") or, at your option, under the terms of the MIT License.
//  If you do not alter this notice, a recipient may use your version of this
//  file under either the GPL or the MIT License.
//
//  You should have received a copy of the GPL along with this program in a
//  file LICENSE.GPL.txt.  You should have received a copy of the MIT License along
//  with this program in a file LICENSE.MIT.txt
//
//  This software is distributed on an "AS IS" basis, WITHOUT WARRANTY OF ANY KIND,
//  either express or implied. See the GPL or the MIT License for the specific language
//  governing rights and limitations.
//
////////////////////////////////////////////////////////////////////////////////////////

#include <ovito/crystalanalysis/CrystalAnalysis.h>
#include <ovito/stdobj/table/DataTable.h>
#include <ovito/particles/util/NearestNeighborFinder.h>
#include <ovito/core/dataset/pipeline/ModifierApplication.h>
#include <ovito/core/utilities/concurrent/ParallelFor.h>
#include <ovito/particles/util/PTMNeighborFinder.h>
#include "GrainSegmentationEngine.h"
#include "GrainSegmentationModifier.h"
#include "DisjointSet.h"
#include "ThresholdSelection.h"

#include <boost/heap/priority_queue.hpp>
#include <ptm/ptm_functions.h>

#define DEBUG_OUTPUT 0
#if DEBUG_OUTPUT
#include <sys/time.h>
#endif

namespace Ovito { namespace CrystalAnalysis {

#ifndef Q_CC_MSVC
constexpr int GrainSegmentationEngine1::MAX_DISORDERED_NEIGHBORS; // Definition is required by C++14 but not C++17 or later.
#endif

/******************************************************************************
* Constructor.
******************************************************************************/
GrainSegmentationEngine1::GrainSegmentationEngine1(
			ExecutionContext executionContext, 
			DataSet* dataset, 
			ParticleOrderingFingerprint fingerprint, 
			ConstPropertyPtr positions,
			ConstPropertyPtr structureProperty,
			ConstPropertyPtr orientationProperty,
			ConstPropertyPtr correspondenceProperty,
			const SimulationCellObject* simCell,
			GrainSegmentationModifier::MergeAlgorithm algorithmType, 
			bool handleCoherentInterfaces,
			bool outputBonds) :
	Engine(executionContext),
	_dataset(dataset),
	_inputFingerprint(std::move(fingerprint)),
	_positions(std::move(positions)),
	_simCell(simCell),
	_algorithmType(algorithmType),
	_handleBoundaries(handleCoherentInterfaces),
	_structureTypes(structureProperty),
	_orientations(orientationProperty),
	_correspondences(correspondenceProperty),
	_outputBondsToPipeline(outputBonds)
{
	_numParticles = _positions->size();
}

/******************************************************************************
* The grain segmentation algorithm.
******************************************************************************/
void GrainSegmentationEngine1::perform()
{
	// First phase of grain segmentation algorithm:
	if(!createNeighborBonds()) return;
	if(!rotateHexagonalAtoms()) return;
	if(!computeDisorientationAngles()) return;
	if(!determineMergeSequence()) return;

	// Release data that is no longer needed.
	_positions.reset();
	_simCell.reset();

	//if(!_outputBondsToPipeline)
	//	decltype(_neighborBonds){}.swap(_neighborBonds);
}


/******************************************************************************
* Creates neighbor bonds from stored PTM data.
******************************************************************************/
bool GrainSegmentationEngine1::createNeighborBonds()
{
	NearestNeighborFinder neighFinder(PTMAlgorithm::MAX_INPUT_NEIGHBORS);
	if(!neighFinder.prepare(positions(), cell(), nullptr, this))
		return false;

	setProgressValue(0);
	setProgressMaximum(_numParticles);
	setProgressText(GrainSegmentationModifier::tr("Grain segmentation - building neighbor lists"));

	// Mutex is needed to synchronize access to bonds list in parallelized loop.
	std::mutex bondsMutex;

	// Perform analysis on each particle.
	parallelForChunks(_numParticles, *this, [&](size_t startIndex, size_t count, Task& task) {

		// Construct local neighbor list builder.
		NearestNeighborFinder::Query<PTMAlgorithm::MAX_INPUT_NEIGHBORS> neighQuery(neighFinder);
		auto ptmNeighQuery = PTMNeighborFinder(false);
		ptmNeighQuery.prepare(&neighQuery, structureTypes(), orientations(), correspondences(), this);

		// Thread-local list of generated bonds connecting neighboring lattice atoms.
		std::vector<NeighborBond> threadlocalNeighborBonds;

		// Loop over a range of input particles.
		for(size_t index = startIndex, endIndex = startIndex + count; index < endIndex; index++) {

			// Update progress indicator (only occasionally).
			if((index % 256) == 0)
				task.incrementProgressValue(256);

			// Break out of loop when computation was canceled.
			if(task.isCanceled())
				break;

			// Get PTM information
			ptmNeighQuery.findNeighbors(index, nullptr);
			auto structureType = ptmNeighQuery.structureType;
			int numNeighbors = ptmNeighQuery.results().size();
			if (structureType == PTMAlgorithm::OTHER) {
				numNeighbors = std::min(numNeighbors, (int)MAX_DISORDERED_NEIGHBORS);
			}

			for(int j = 0; j < numNeighbors; j++) {
				size_t neighborIndex = ptmNeighQuery.results()[j].index;
				FloatType length = sqrt(ptmNeighQuery.results()[j].distanceSq);

// TODO: apply canonical selection here rather than just using particle indices
				// Create a bond to the neighbor, but skip every other bond to create just one bond per particle pair.
				if(index < neighborIndex)
					threadlocalNeighborBonds.push_back({index,
														neighborIndex,
														std::numeric_limits<FloatType>::infinity(),
														length});

				// Check if neighbor vector spans more than half of a periodic simulation cell.
<<<<<<< HEAD
				double* delta = env.points[j + 1];
				Vector3 neighborVector(delta[0], delta[1], delta[2]);
				if(cell()) {
					for(size_t dim = 0; dim < 3; dim++) {
						if(cell()->hasPbc(dim)) {
							if(std::abs(cell()->inverseMatrix().prodrow(neighborVector, dim)) >= FloatType(0.5) + FLOATTYPE_EPSILON) {
								static const QString axes[3] = { QStringLiteral("X"), QStringLiteral("Y"), QStringLiteral("Z") };
								throw Exception(GrainSegmentationModifier::tr("Simulation box is too short along cell vector %1 (%2) to perform analysis. "
										"Please extend it first using the 'Replicate' modifier.").arg(dim+1).arg(axes[dim]));
							}
=======
				Vector3 neighborVector = ptmNeighQuery.results()[j].delta;
				for(size_t dim = 0; dim < 3; dim++) {
					if(cell().pbcFlags()[dim]) {
						if(std::abs(cell().inverseMatrix().prodrow(neighborVector, dim)) >= FloatType(0.5)+FLOATTYPE_EPSILON) {
							static const QString axes[3] = { QStringLiteral("X"), QStringLiteral("Y"), QStringLiteral("Z") };
							throw Exception(GrainSegmentationModifier::tr("Simulation box is too short along cell vector %1 (%2) to perform analysis. "
									"Please extend it first using the 'Replicate' modifier.").arg(dim+1).arg(axes[dim]));
>>>>>>> 98fe353e
						}
					}
				}
			}
		}

		// Append thread-local bonds to global bonds list.
		std::lock_guard<std::mutex> lock(bondsMutex);
		_neighborBonds.insert(_neighborBonds.end(), threadlocalNeighborBonds.cbegin(), threadlocalNeighborBonds.cend());
	});
	if(isCanceled())
		return false;

	return !isCanceled();
}

bool GrainSegmentationEngine1::interface_cubic_hex(NeighborBond& bond, bool parent_fcc, bool parent_dcub,
												   FloatType& disorientation, Quaternion& output, size_t& index)
{
	disorientation = std::numeric_limits<FloatType>::infinity();
	index = std::numeric_limits<size_t>::max();
	// Check for a coherent interface (or a crystalline bond, which we check below)
	if (!isCrystallineBond(bond)) {
		return false;
	}

	auto a = bond.a;
	auto b = bond.b;
	if (_adjustedStructureTypes[a] == _adjustedStructureTypes[b]) {
		return false;
	}

	// We want ordering of (a, b) to be (parent phase, defect phase)
	bool flipped = false;
	flipped |= parent_fcc   && _adjustedStructureTypes[a] == PTMAlgorithm::HCP;
	flipped |= !parent_fcc  && _adjustedStructureTypes[a] == PTMAlgorithm::FCC;
	flipped |= parent_dcub  && _adjustedStructureTypes[a] == PTMAlgorithm::HEX_DIAMOND;
	flipped |= !parent_dcub && _adjustedStructureTypes[a] == PTMAlgorithm::CUBIC_DIAMOND;
	if (flipped) {
		std::swap(a, b);
	}

	disorientation = PTMAlgorithm::calculate_interfacial_disorientation(_adjustedStructureTypes[a],
																		_adjustedStructureTypes[b],
																		_adjustedOrientations[a],
																		_adjustedOrientations[b],
																		output);
	index = b;
	return true;
}

/******************************************************************************
* Rotates hexagonal atoms (HCP and hex-diamond) to an equivalent cubic orientation.
******************************************************************************/
bool GrainSegmentationEngine1::rotateHexagonalAtoms()
{
	ConstPropertyAccess<PTMAlgorithm::StructureType> structuresArray(structureTypes());
	ConstPropertyAccess<Quaternion> orientationsArray(orientations());

	// Make a copy of structure types and orientations.
	_adjustedStructureTypes = std::vector<PTMAlgorithm::StructureType>(structuresArray.cbegin(), structuresArray.cend());
	_adjustedOrientations = std::vector<Quaternion>(orientationsArray.cbegin(), orientationsArray.cend());

	// Only rotate hexagonal atoms if handling of coherent interfaces is enabled
	if (!_handleBoundaries)
		return true;

	setProgressText(GrainSegmentationModifier::tr("Grain segmentation - rotating minority atoms"));

	// Count structure types
	int structureCounts[PTMAlgorithm::NUM_STRUCTURE_TYPES] = {0};
	for (auto structureType: structuresArray) {
		structureCounts[(int)structureType]++;
	}

	bool parent_fcc = structureCounts[(size_t)PTMAlgorithm::FCC] >= structureCounts[(size_t)PTMAlgorithm::HCP];
	bool parent_dcub = structureCounts[(size_t)PTMAlgorithm::CUBIC_DIAMOND] >= structureCounts[(size_t)PTMAlgorithm::HEX_DIAMOND];

	// Set structure targets (i.e. which way a structure will flip)
	PTMAlgorithm::StructureType target[PTMAlgorithm::NUM_STRUCTURE_TYPES];
	if (parent_fcc) {
		target[(size_t)PTMAlgorithm::HCP] = PTMAlgorithm::FCC;
	}
	else {
		target[(size_t)PTMAlgorithm::FCC] = PTMAlgorithm::HCP;
	}

	if (parent_dcub) {
		target[(size_t)PTMAlgorithm::HEX_DIAMOND] = PTMAlgorithm::CUBIC_DIAMOND;
	}
	else {
		target[(size_t)PTMAlgorithm::CUBIC_DIAMOND] = PTMAlgorithm::HEX_DIAMOND;
	}


	NearestNeighborFinder neighFinder(PTMAlgorithm::MAX_INPUT_NEIGHBORS);
	if(!neighFinder.prepare(positions(), cell(), nullptr, this))
		return false;

	// Construct local neighbor list builder.
	NearestNeighborFinder::Query<PTMAlgorithm::MAX_INPUT_NEIGHBORS> neighQuery(neighFinder);
	auto ptmNeighQuery = PTMNeighborFinder(false);
	if(!ptmNeighQuery.prepare(&neighQuery, structureTypes(), orientations(), correspondences(), this))
		return false;


	// TODO: replace comparator with a lambda function
	boost::heap::priority_queue<NeighborBond, boost::heap::compare<PriorityQueueCompare>> pq;

	size_t index;
	Quaternion rotated;
	FloatType disorientation;

	// Populate priority queue with bonds at an cubic-hexagonal interface
	for (auto bond : _neighborBonds) {
		if (interface_cubic_hex(bond, parent_fcc, parent_dcub, disorientation, rotated, index)
			&& disorientation < _misorientationThreshold) {
			pq.push({bond.a, bond.b, disorientation});
		}
	}

	while (pq.size()) {
		auto bond = *pq.begin();
		pq.pop();

		if (!interface_cubic_hex(bond, parent_fcc, parent_dcub, disorientation, rotated, index)) {
			continue;
		}

		// flip structure from 'defect' phase to parent phase and adjust orientation
		auto defectStructureType = _adjustedStructureTypes[index];
		auto targetStructureType = target[(size_t)defectStructureType];
		_adjustedStructureTypes[index] = targetStructureType;
		_adjustedOrientations[index] = rotated;

		// find neighbors to add to the queue
		ptmNeighQuery.findNeighbors(index, nullptr);
		int numNeighbors = ptmNeighQuery.results().size();
		for(int j = 0; j < numNeighbors; j++) {
			size_t neighborIndex = ptmNeighQuery.results()[j].index;

			size_t dummy;
			if (interface_cubic_hex(bond, parent_fcc, parent_dcub, disorientation, rotated, dummy)
				&& disorientation < _misorientationThreshold) {
				pq.push({index, neighborIndex, disorientation});
			}
		}
	}

	return !isCanceled();
}

/******************************************************************************
* Calculates the disorientation angle for each graph edge (i.e. bond).
******************************************************************************/
bool GrainSegmentationEngine1::computeDisorientationAngles()
{
	// Compute disorientation angles associated with the neighbor graph edges.
	setProgressText(GrainSegmentationModifier::tr("Grain segmentation - misorientation calculation"));

	parallelFor(_neighborBonds.size(), *this, [&](size_t bondIndex) {
		NeighborBond& bond = _neighborBonds[bondIndex];
		bond.disorientation = PTMAlgorithm::calculate_disorientation(_adjustedStructureTypes[bond.a],
																	 _adjustedStructureTypes[bond.b],
																	 _adjustedOrientations[bond.a],
																	 _adjustedOrientations[bond.b]);
	});
	if(isCanceled()) return false;

	// Sort graph edges by disorientation.
	boost::sort(_neighborBonds, [](const NeighborBond& a, const NeighborBond& b) {
		return a.disorientation < b.disorientation;
	});

	return !isCanceled();
}

/******************************************************************************
* Computes the disorientation angle between two crystal clusters of the 
* given lattice type. Furthermore, the function computes the weighted average
* of the two cluster orientations. The norm of the two input quaternions 
* and the output quaternion represents the size of the clusters.
******************************************************************************/
FloatType GrainSegmentationEngine1::calculate_disorientation(int structureType, Quaternion& qa, const Quaternion& qb)
{
	FloatType qa_norm = qa.norm();
	FloatType qb_norm = qb.norm();
	double qtarget[4] = { qa.w()/qa_norm, qa.x()/qa_norm, qa.y()/qa_norm, qa.z()/qa_norm };
	double q[4]	   = { qb.w()/qb_norm, qb.x()/qb_norm, qb.y()/qb_norm, qb.z()/qb_norm };

	// Convert structure type back to PTM representation
	int type = 0;
	if(structureType == PTMAlgorithm::OTHER) {
		qWarning() << "Grain segmentation: remap failure - disordered structure input";
		return std::numeric_limits<FloatType>::max();
	}
	else if(structureType == PTMAlgorithm::FCC) type = PTM_MATCH_FCC;
	else if(structureType == PTMAlgorithm::HCP) type = PTM_MATCH_HCP;
	else if(structureType == PTMAlgorithm::BCC) type = PTM_MATCH_BCC;
	else if(structureType == PTMAlgorithm::SC) type = PTM_MATCH_SC;
	else if(structureType == PTMAlgorithm::CUBIC_DIAMOND) type = PTM_MATCH_DCUB;
	else if(structureType == PTMAlgorithm::HEX_DIAMOND) type = PTM_MATCH_DHEX;
	else if(structureType == PTMAlgorithm::GRAPHENE) type = PTM_MATCH_GRAPHENE;

	double disorientation = 0;
	int8_t dummy_mapping[PTM_MAX_POINTS];
	if(ptm_remap_template(type, true, 0, qtarget, q, &disorientation, dummy_mapping, nullptr) < 0) {
		qWarning() << "Grain segmentation: remap failure";
		OVITO_ASSERT(false); // remap failure
	}

	qa.w() += q[0] * qb_norm;
	qa.x() += q[1] * qb_norm;
	qa.y() += q[2] * qb_norm;
	qa.z() += q[3] * qb_norm;
	return disorientation;
}

/******************************************************************************
* Clustering using minimum spanning tree algorithm.
******************************************************************************/
bool GrainSegmentationEngine1::minimum_spanning_tree_clustering(
		std::vector<Quaternion>& qsum, DisjointSet& uf)
{
	size_t progress = 0;
	for(const NeighborBond& edge : _neighborBonds) {

		if (edge.disorientation < _misorientationThreshold) {
			size_t pa = uf.find(edge.a);
			size_t pb = uf.find(edge.b);
			if(pa != pb && isCrystallineBond(edge)) {
				size_t parent = uf.merge(pa, pb);
				size_t child = (parent == pa) ? pb : pa;
				FloatType disorientation = calculate_disorientation(_adjustedStructureTypes[parent], qsum[parent], qsum[child]);
				OVITO_ASSERT(edge.a < edge.b);
				_dendrogram.emplace_back(parent, child, edge.disorientation, disorientation, 1, qsum[parent]);
			}
		}

		// Update progress indicator.
		if((progress++ % 1024) == 0) {
			if(!incrementProgressValue(1024)) 
				return false;
		}
	}

	return !isCanceled();
}

/******************************************************************************
* Builds grains by iterative region merging
******************************************************************************/
bool GrainSegmentationEngine1::determineMergeSequence()
{
	// Build graph.
	if(_algorithmType == GrainSegmentationModifier::GraphClusteringAutomatic || _algorithmType == GrainSegmentationModifier::GraphClusteringManual) {

		setProgressText(GrainSegmentationModifier::tr("Grain segmentation - building graph"));
		setProgressValue(0);
		setProgressMaximum(neighborBonds().size());

		size_t progress = 0;
		for (auto edge: neighborBonds()) {
			if (isCrystallineBond(edge) && edge.disorientation < _misorientationThreshold) {
				FloatType weight = calculateGraphWeight(edge.disorientation);
				graph.add_edge(edge.a, edge.b, weight);
			}

			if((progress++ % 1024) == 0) {
				if(!incrementProgressValue(1024)) 
					return false;
			}
		}
	}

	// Build dendrogram.
	std::vector<Quaternion> qsum(_adjustedOrientations.cbegin(), _adjustedOrientations.cend());
	DisjointSet uf(_numParticles);
	_dendrogram.resize(0);

	setProgressText(GrainSegmentationModifier::tr("Grain segmentation - region merging"));
	setProgressValue(0);
	setProgressMaximum(_numParticles);  //TODO: make this num. crystalline particles

	if(_algorithmType == GrainSegmentationModifier::GraphClusteringAutomatic || _algorithmType == GrainSegmentationModifier::GraphClusteringManual) {
		node_pair_sampling_clustering(graph, qsum);
	}
	else {
		minimum_spanning_tree_clustering(qsum, uf);
	}
	if(isCanceled())
		return false;

	// Sort dendrogram entries by distance.
	boost::sort(_dendrogram, [](const DendrogramNode& a, const DendrogramNode& b) { return a.distance < b.distance; });

	if(isCanceled())
		return false;

#if DEBUG_OUTPUT
char filename[128];
struct timeval tp;
gettimeofday(&tp, NULL);
long int ms = tp.tv_sec * 1000 + tp.tv_usec / 1000;
sprintf(filename, "dump_%lu.txt", ms);
FILE* fout = fopen(filename, "w");
#endif

	// Scan through the entire merge list to determine merge sizes.
	size_t numPlot = 0;
	uf.clear();
	for(DendrogramNode& node : _dendrogram) {
		size_t sa = uf.nodesize(uf.find(node.a));
		size_t sb = uf.nodesize(uf.find(node.b));
		size_t dsize = std::min(sa, sb);
		node.gm_size = sqrt(sa * sb);
		uf.merge(node.a, node.b);

#if DEBUG_OUTPUT
if (fout)
	fprintf(fout, "%lu %lu %lu %lu %lu %e\n", node.a, node.b, sa, sb, dsize, node.distance);
#endif

		// We don't want to plot very small merges - they extend the x-axis by a lot and don't provide much useful information
		node.size = dsize;
		if(dsize >= _minPlotSize) {
			numPlot++;
		}
	}

#if DEBUG_OUTPUT
fclose(fout);
#endif

	if(_algorithmType == GrainSegmentationModifier::GraphClusteringAutomatic || _algorithmType == GrainSegmentationModifier::GraphClusteringManual) {

		// Create PropertyStorage objects for the output plot.
		PropertyAccess<FloatType> mergeDistanceArray = _mergeDistance = DataTable::OOClass().createUserProperty(dataset(), numPlot, PropertyObject::Float, 1, 0, GrainSegmentationModifier::tr("Log merge distance"), false, DataTable::XProperty);
		PropertyAccess<FloatType> mergeSizeArray = _mergeSize = DataTable::OOClass().createUserProperty(dataset(), numPlot, PropertyObject::Float, 1, 0, GrainSegmentationModifier::tr("Delta merge size"), false, DataTable::YProperty);

		// Generate output data plot points from dendrogram data.
		FloatType* mergeDistanceIter = mergeDistanceArray.begin();
		FloatType* mergeSizeIter = mergeSizeArray.begin();
		for(const DendrogramNode& node : _dendrogram) {
			if(node.size >= _minPlotSize) {
				*mergeDistanceIter++ = std::log(node.distance);
				*mergeSizeIter++ = node.size;
			}
		}

		auto regressor = ThresholdSelection::Regressor(_dendrogram);
		_suggestedMergingThreshold = regressor.calculate_threshold(_dendrogram, 1.5);

		// Create PropertyStorage objects for the output plot.
		numPlot = 0;
		for (auto y: regressor.ys) {
			numPlot += (y > 0) ? 1 : 0; // plot positive distances only, for clarity
		}

		PropertyAccess<FloatType> logMergeSizeArray = _logMergeSize = DataTable::OOClass().createUserProperty(dataset(), numPlot, PropertyObject::Float, 1, 0, GrainSegmentationModifier::tr("Log geometric merge size"), false, DataTable::XProperty);
		PropertyAccess<FloatType> logMergeDistanceArray = _logMergeDistance = DataTable::OOClass().createUserProperty(dataset(), numPlot, PropertyObject::Float, 1, 0, GrainSegmentationModifier::tr("Log merge distance"), false, DataTable::YProperty);

		// Generate output data plot points from dendrogram data.
		FloatType* logMergeDistanceIter = logMergeDistanceArray.begin();
		FloatType* logMergeSizeIter = logMergeSizeArray.begin();
		for (size_t i=0;i<regressor.residuals.size();i++) {
			if (regressor.ys[i] > 0) {
				*logMergeSizeIter++ = regressor.xs[i];
				*logMergeDistanceIter++ = regressor.ys[i];
			}
		}

	}
	else {
		// Create PropertyStorage objects for the output plot.
		PropertyAccess<FloatType> mergeDistanceArray = _mergeDistance = DataTable::OOClass().createUserProperty(dataset(), numPlot, PropertyObject::Float, 1, 0, GrainSegmentationModifier::tr("Misorientation (degrees)"), false, DataTable::XProperty);
		PropertyAccess<FloatType> mergeSizeArray = _mergeSize = DataTable::OOClass().createUserProperty(dataset(), numPlot, PropertyObject::Float, 1, 0, GrainSegmentationModifier::tr("Merge size"), false, DataTable::YProperty);

		// Generate output data plot points from dendrogram data.
		FloatType* mergeDistanceIter = mergeDistanceArray.begin();
		FloatType* mergeSizeIter = mergeSizeArray.begin();
		for(const DendrogramNode& node : _dendrogram) {
			if(node.size >= _minPlotSize) {
				*mergeDistanceIter++ = node.distance;
				*mergeSizeIter++ = node.size;
			}
		}
	}

	return !isCanceled();
}

/******************************************************************************
* Creates another engine that performs the next stage of the computation. 
******************************************************************************/
std::shared_ptr<AsynchronousModifier::Engine> GrainSegmentationEngine1::createContinuationEngine(ModifierApplication* modApp, const PipelineFlowState& input)
{
	GrainSegmentationModifier* modifier = static_object_cast<GrainSegmentationModifier>(modApp->modifier());

	return std::make_shared<GrainSegmentationEngine2>(
		executionContext(),
		dataset(),
		static_pointer_cast<GrainSegmentationEngine1>(shared_from_this()),
		modifier->mergingThreshold(),
		modifier->orphanAdoption(),
		modifier->minGrainAtomCount()
	);
}

/******************************************************************************
* The grain segmentation algorithm.
******************************************************************************/
void GrainSegmentationEngine2::perform()
{
	// Second phase: Execute merge steps up to the threshold set by the user or the adaptively determined threshold.
	setProgressText(GrainSegmentationModifier::tr("Grain segmentation - merging clusters"));

	// Either use user-defined merge threshold or automatically computed threshold.
	FloatType mergingThreshold = _mergingThreshold;
	if(_engine1->_algorithmType == GrainSegmentationModifier::GraphClusteringAutomatic) {
		mergingThreshold = _engine1->suggestedMergingThreshold();
	}

	if(_engine1->_algorithmType == GrainSegmentationModifier::MinimumSpanningTree) {
		mergingThreshold = log(mergingThreshold);
	}

	const std::vector<GrainSegmentationEngine1::DendrogramNode>& dendrogram = _engine1->_dendrogram;

#if 0
	// Refine the graph partitions
	if(_engine1->_algorithmType == GrainSegmentationModifier::GraphClusteringAutomatic) {
		auto graph = _engine1->graph;
		FloatType gamma = 1 / mergingThreshold;	 // resolution parameter

		for(auto node = dendrogram.crbegin(); node != dendrogram.crend(); ++node) {
			graph.reinstate_edge(node->a, node->b);
			//printf("%e %e\n", node->distance, graph.wnode[node->a] * graph.wnode[node->b] / graph.adj[node->a][node->b]);

			if (std::log(node->distance) < mergingThreshold) {
				// test all options for reassignment
			}
		}
	}
#endif

	ConstPropertyAccess<Quaternion> orientationsArray(_engine1->orientations());
	std::vector<Quaternion> meanOrientation(orientationsArray.cbegin(), orientationsArray.cend());

	// Iterate through merge list until distance cutoff is met.
	DisjointSet uf(_numParticles);
	for(auto node = dendrogram.cbegin(); node != dendrogram.cend(); ++node) {
		if(isCanceled()) 
			return;

		if(std::log(node->distance) > mergingThreshold)
			break;

		uf.merge(node->a, node->b);
		size_t parent = uf.find(node->a);
		OVITO_ASSERT(node->orientation.norm() > FLOATTYPE_EPSILON);
		meanOrientation[parent] = node->orientation;
	}

	// Relabels the clusters to obtain a contiguous sequence of cluster IDs.
	std::vector<size_t> clusterRemapping(_numParticles);

	// Assign new consecutive IDs to root clusters.
	_numClusters = 1;
	ConstPropertyAccess<int> structuresArray(_engine1->structureTypes());
	std::vector<int> clusterStructureTypes;
	std::vector<Quaternion> clusterOrientations;
	for(size_t i = 0; i < _numParticles; i++) {
		if(uf.find(i) == i) {
			// If the cluster's size is below the threshold, dissolve the cluster.
			if(uf.nodesize(i) < _minGrainAtomCount || structuresArray[i] == PTMAlgorithm::OTHER) {
				clusterRemapping[i] = 0;
			}
			else {
				clusterRemapping[i] = _numClusters;
				_numClusters++;
				clusterStructureTypes.push_back(structuresArray[i]);
				clusterOrientations.push_back(meanOrientation[i].normalized());
			}
		}
	}
	if(isCanceled()) 
		return;

	// Allocate and fill output array storing the grain IDs (1-based identifiers). 
	_grainIds =  DataTable::OOClass().createUserProperty(dataset(), _numClusters - 1, PropertyObject::Int64, 1, 0, QStringLiteral("Grain Identifier"), false, DataTable::XProperty);
	boost::algorithm::iota_n(PropertyAccess<qlonglong>(_grainIds).begin(), size_t(1), _grainIds->size());
	if(isCanceled()) 
		return;

	// Allocate output array storing the grain sizes.
	_grainSizes = DataTable::OOClass().createUserProperty(dataset(), _numClusters - 1, PropertyObject::Int64, 1, 0, QStringLiteral("Grain Size"), true, DataTable::YProperty);

	// Allocate output array storing the structure type of grains.
	_grainStructureTypes = DataTable::OOClass().createUserProperty(dataset(), _numClusters - 1, PropertyObject::Int, 1, 0, QStringLiteral("Structure Type"), false);
	boost::copy(clusterStructureTypes, PropertyAccess<int>(_grainStructureTypes).begin());
	// Transfer the set of PTM crystal structure types to the structure column of the grain table. 
	for(const ElementType* type : _engine1->structureTypes()->elementTypes()) {
		if(type->enabled())
			_grainStructureTypes->addElementType(type);
	}
	if(isCanceled()) 
		return;

	// Allocate output array with each grain's unique color.
	// Fill it with random color values (using constant random seed to keep it reproducible).
	_grainColors = DataTable::OOClass().createUserProperty(dataset(), _numClusters - 1, PropertyObject::Float, 3, 0, QStringLiteral("Color"), false, 0, QStringList() << QStringLiteral("R") << QStringLiteral("G") << QStringLiteral("B"));
	std::default_random_engine rng(1);
	std::uniform_real_distribution<FloatType> uniform_dist(0, 1);
	boost::generate(PropertyAccess<Color>(_grainColors), [&]() { return Color::fromHSV(uniform_dist(rng), 1.0 - uniform_dist(rng) * 0.8, 1.0 - uniform_dist(rng) * 0.5); });
	if(isCanceled()) 
		return;

	// Allocate output array storing the mean lattice orientation of grains (represented by a quaternion).
	_grainOrientations = DataTable::OOClass().createUserProperty(dataset(), _numClusters - 1, PropertyObject::Float, 4, 0, QStringLiteral("Orientation"), true, 0, QStringList() << QStringLiteral("X") << QStringLiteral("Y") << QStringLiteral("Z") << QStringLiteral("W"));
	boost::copy(clusterOrientations, PropertyAccess<Quaternion>(_grainOrientations).begin());

	// Determine new IDs for non-root clusters.
	for(size_t particleIndex = 0; particleIndex < _numParticles; particleIndex++)
		clusterRemapping[particleIndex] = clusterRemapping[uf.find(particleIndex)];
	if(isCanceled()) 
		return;

	// Relabel atoms after cluster IDs have changed.
	// Also count the number of atoms in each cluster.
	{
		PropertyAccess<qlonglong> atomClustersArray(atomClusters());
		PropertyAccess<qlonglong> grainSizeArray(_grainSizes);
		for(size_t particleIndex = 0; particleIndex < _numParticles; particleIndex++) {
			size_t gid = clusterRemapping[particleIndex];
			atomClustersArray[particleIndex] = gid;
			if(gid != 0) grainSizeArray[gid - 1]++;
		}
	}
	if(isCanceled()) 
		return;

	// Reorder grains by size (large to small).
	if(_numClusters > 1) {

		// Determine the index remapping for reordering the grain list by size.
		std::vector<size_t> mapping(_numClusters - 1);
		std::iota(mapping.begin(), mapping.end(), size_t(0));
		std::sort(mapping.begin(), mapping.end(), [grainSizeArray = ConstPropertyAccess<qlonglong>(_grainSizes)](size_t a, size_t b) {
			return grainSizeArray[a] > grainSizeArray[b];
		});
		if(isCanceled()) 
			return;

		// Use index map to reorder grain data arrays.
		_grainSizes->reorderElements(mapping);
		_grainStructureTypes->reorderElements(mapping);
		_grainOrientations->reorderElements(mapping);
		if(isCanceled()) 
			return;

		// Invert the grain index map. 

		std::vector<size_t> inverseMapping(_numClusters);
		inverseMapping[0] = 0; // Keep cluster ID 0 in place.
		for(size_t i = 1; i < _numClusters; i++)
			inverseMapping[mapping[i-1]+1] = i;

		// Remap per-particle grain IDs.

		for(auto& id : PropertyAccess<qlonglong>(atomClusters()))
			id = inverseMapping[id];
		if(isCanceled()) 
			return;

		// Adopt orphan atoms.
		if(_adoptOrphanAtoms)
			mergeOrphanAtoms();
	}
}

/******************************************************************************
* Merges any orphan atoms into the closest cluster.
******************************************************************************/
bool GrainSegmentationEngine2::mergeOrphanAtoms()
{
	setProgressText(GrainSegmentationModifier::tr("Grain segmentation - merging orphan atoms"));
	setProgressValue(0);

	PropertyAccess<qlonglong> atomClustersArray(atomClusters());
	PropertyAccess<qlonglong> grainSizeArray(_grainSizes);

	/// The bonds connecting neighboring non-crystalline atoms.
	std::vector<GrainSegmentationEngine1::NeighborBond> noncrystallineBonds;
	for (auto nb: _engine1->neighborBonds()) {
		if (atomClustersArray[nb.a] == 0 || atomClustersArray[nb.b] == 0) {
			// Add bonds for both atoms
			noncrystallineBonds.push_back(nb);

			std::swap(nb.a, nb.b);
			noncrystallineBonds.push_back(nb);
		}
	}
	if(isCanceled())
		return false;

	boost::sort(noncrystallineBonds,
				 [](const GrainSegmentationEngine1::NeighborBond& a, const GrainSegmentationEngine1::NeighborBond& b)
				 {return a.a < b.a;});

	boost::heap::priority_queue<PQNode, boost::heap::compare<PQCompareLength>> pq;

	// Populate priority queue with bonds at a crystalline-noncrystalline interface
	for (auto bond: _engine1->neighborBonds()) {
		auto clusterA = atomClustersArray[bond.a];
		auto clusterB = atomClustersArray[bond.b];

		if (clusterA != 0 && clusterB == 0) {
			pq.push({clusterA, bond.b, bond.length});
		}
		else if (clusterA == 0 && clusterB != 0) {
			pq.push({clusterB, bond.a, bond.length});
		}
	}

	while (pq.size()) {
		auto node = *pq.begin();
		pq.pop();

		if (atomClustersArray[node.particleIndex] != 0)
			continue;

		atomClustersArray[node.particleIndex] = node.cluster;
		grainSizeArray[node.cluster - 1]++;

		// Get the range of bonds adjacent to the current atom.
		auto bondsRange = boost::range::equal_range(noncrystallineBonds, GrainSegmentationEngine1::NeighborBond{node.particleIndex, 0, 0, 0},
			[](const GrainSegmentationEngine1::NeighborBond& a, const GrainSegmentationEngine1::NeighborBond& b)
			{ return a.a < b.a; });

		// Find the closest cluster atom in the neighborhood (using PTM ordering).
		for(const GrainSegmentationEngine1::NeighborBond& bond : boost::make_iterator_range(bondsRange.first, bondsRange.second)) {
			OVITO_ASSERT(bond.a == node.particleIndex);

			auto neighborIndex = bond.b;
			if(neighborIndex == std::numeric_limits<size_t>::max()) break;
			if(atomClustersArray[neighborIndex] != 0) continue;

			pq.push({node.cluster, neighborIndex, node.length + bond.length});
		}
	}

	return !isCanceled();
}

}	// End of namespace
}	// End of namespace<|MERGE_RESOLUTION|>--- conflicted
+++ resolved
@@ -155,9 +155,7 @@
 														length});
 
 				// Check if neighbor vector spans more than half of a periodic simulation cell.
-<<<<<<< HEAD
-				double* delta = env.points[j + 1];
-				Vector3 neighborVector(delta[0], delta[1], delta[2]);
+				Vector3 neighborVector = ptmNeighQuery.results()[j].delta;
 				if(cell()) {
 					for(size_t dim = 0; dim < 3; dim++) {
 						if(cell()->hasPbc(dim)) {
@@ -166,15 +164,6 @@
 								throw Exception(GrainSegmentationModifier::tr("Simulation box is too short along cell vector %1 (%2) to perform analysis. "
 										"Please extend it first using the 'Replicate' modifier.").arg(dim+1).arg(axes[dim]));
 							}
-=======
-				Vector3 neighborVector = ptmNeighQuery.results()[j].delta;
-				for(size_t dim = 0; dim < 3; dim++) {
-					if(cell().pbcFlags()[dim]) {
-						if(std::abs(cell().inverseMatrix().prodrow(neighborVector, dim)) >= FloatType(0.5)+FLOATTYPE_EPSILON) {
-							static const QString axes[3] = { QStringLiteral("X"), QStringLiteral("Y"), QStringLiteral("Z") };
-							throw Exception(GrainSegmentationModifier::tr("Simulation box is too short along cell vector %1 (%2) to perform analysis. "
-									"Please extend it first using the 'Replicate' modifier.").arg(dim+1).arg(axes[dim]));
->>>>>>> 98fe353e
 						}
 					}
 				}
