////////////////////////////////////////////////////////////////////////////////////////
//
//  Copyright 2020 Alexander Stukowski
//
//  This file is part of OVITO (Open Visualization Tool).
//
//  OVITO is free software; you can redistribute it and/or modify it either under the
//  terms of the GNU General Public License version 3 as published by the Free Software
//  Foundation (the "GPL") or, at your option, under the terms of the MIT License.
//  If you do not alter this notice, a recipient may use your version of this
//  file under either the GPL or the MIT License.
//
//  You should have received a copy of the GPL along with this program in a
//  file LICENSE.GPL.txt.  You should have received a copy of the MIT License along
//  with this program in a file LICENSE.MIT.txt
//
//  This software is distributed on an "AS IS" basis, WITHOUT WARRANTY OF ANY KIND,
//  either express or implied. See the GPL or the MIT License for the specific language
//  governing rights and limitations.
//
////////////////////////////////////////////////////////////////////////////////////////

#include <ovito/particles/Particles.h>
#include <ovito/particles/objects/ParticlesObject.h>
#include <ovito/particles/util/CutoffNeighborFinder.h>
#include <ovito/delaunay/DelaunayTessellation.h>
#include <ovito/delaunay/ManifoldConstructionHelper.h>
#include <ovito/mesh/surface/SurfaceMesh.h>
#include <ovito/grid/modifier/MarchingCubes.h>
#include <ovito/stdobj/simcell/SimulationCellObject.h>
#include <ovito/stdobj/properties/PropertyAccess.h>
#include <ovito/core/dataset/pipeline/ModifierApplication.h>
#include <ovito/core/dataset/DataSet.h>
#include <ovito/core/utilities/units/UnitsManager.h>
#include <ovito/core/utilities/concurrent/ParallelFor.h>
#include "ConstructSurfaceModifier.h"

#include <boost/range/numeric.hpp>

namespace Ovito { namespace Particles {

using namespace Ovito::Delaunay;

IMPLEMENT_OVITO_CLASS(ConstructSurfaceModifier);
DEFINE_REFERENCE_FIELD(ConstructSurfaceModifier, surfaceMeshVis);
DEFINE_PROPERTY_FIELD(ConstructSurfaceModifier, smoothingLevel);
DEFINE_PROPERTY_FIELD(ConstructSurfaceModifier, probeSphereRadius);
DEFINE_PROPERTY_FIELD(ConstructSurfaceModifier, onlySelectedParticles);
DEFINE_PROPERTY_FIELD(ConstructSurfaceModifier, selectSurfaceParticles);
DEFINE_PROPERTY_FIELD(ConstructSurfaceModifier, transferParticleProperties);
DEFINE_PROPERTY_FIELD(ConstructSurfaceModifier, identifyRegions);
DEFINE_PROPERTY_FIELD(ConstructSurfaceModifier, method);
DEFINE_PROPERTY_FIELD(ConstructSurfaceModifier, gridResolution);
DEFINE_PROPERTY_FIELD(ConstructSurfaceModifier, radiusFactor);
DEFINE_PROPERTY_FIELD(ConstructSurfaceModifier, isoValue);
DEFINE_PROPERTY_FIELD(ConstructSurfaceModifier, computeSurfaceDistance);
SET_PROPERTY_FIELD_LABEL(ConstructSurfaceModifier, smoothingLevel, "Smoothing level");
SET_PROPERTY_FIELD_LABEL(ConstructSurfaceModifier, probeSphereRadius, "Probe sphere radius");
SET_PROPERTY_FIELD_LABEL(ConstructSurfaceModifier, onlySelectedParticles, "Use only selected input particles");
SET_PROPERTY_FIELD_LABEL(ConstructSurfaceModifier, selectSurfaceParticles, "Select particles on the surface");
SET_PROPERTY_FIELD_LABEL(ConstructSurfaceModifier, transferParticleProperties, "Transfer particle properties to surface");
SET_PROPERTY_FIELD_LABEL(ConstructSurfaceModifier, identifyRegions, "Identify volumetric regions (filled/void)");
SET_PROPERTY_FIELD_LABEL(ConstructSurfaceModifier, method, "Construction method");
SET_PROPERTY_FIELD_LABEL(ConstructSurfaceModifier, gridResolution, "Resolution");
SET_PROPERTY_FIELD_LABEL(ConstructSurfaceModifier, radiusFactor, "Radius scaling");
SET_PROPERTY_FIELD_LABEL(ConstructSurfaceModifier, isoValue, "Iso value");
SET_PROPERTY_FIELD_LABEL(ConstructSurfaceModifier, computeSurfaceDistance, "Compute particle distances from surface");
SET_PROPERTY_FIELD_UNITS_AND_MINIMUM(ConstructSurfaceModifier, probeSphereRadius, WorldParameterUnit, 0);
SET_PROPERTY_FIELD_UNITS_AND_MINIMUM(ConstructSurfaceModifier, smoothingLevel, IntegerParameterUnit, 0);
SET_PROPERTY_FIELD_UNITS_AND_RANGE(ConstructSurfaceModifier, gridResolution, IntegerParameterUnit, 2, 600);
SET_PROPERTY_FIELD_UNITS_AND_MINIMUM(ConstructSurfaceModifier, radiusFactor, PercentParameterUnit, 0);

/******************************************************************************
* Constructs the modifier object.
******************************************************************************/
ConstructSurfaceModifier::ConstructSurfaceModifier(DataSet* dataset) : AsynchronousModifier(dataset),
	_smoothingLevel(8),
	_probeSphereRadius(4),
	_onlySelectedParticles(false),
	_selectSurfaceParticles(false),
	_transferParticleProperties(false),
	_method(AlphaShape),
	_gridResolution(50),
	_radiusFactor(1.0),
	_isoValue(0.6),
	_identifyRegions(false),
	_computeSurfaceDistance(false)
{
}

/******************************************************************************
* Initializes the object's parameter fields with default values and loads 
* user-defined default values from the application's settings store (GUI only).
******************************************************************************/
void ConstructSurfaceModifier::initializeObject(ExecutionContext executionContext)
{
	// Create the vis element for rendering the surface generated by the modifier.
	setSurfaceMeshVis(OORef<SurfaceMeshVis>::create(dataset(), executionContext));

	AsynchronousModifier::initializeObject(executionContext);
}

/******************************************************************************
* Asks the modifier whether it can be applied to the given input data.
******************************************************************************/
bool ConstructSurfaceModifier::OOMetaClass::isApplicableTo(const DataCollection& input) const
{
	return input.containsObject<ParticlesObject>();
}

/******************************************************************************
* Creates and initializes a computation engine that will compute the
* modifier's results.
******************************************************************************/
Future<AsynchronousModifier::EnginePtr> ConstructSurfaceModifier::createEngine(const PipelineEvaluationRequest& request, ModifierApplication* modApp, const PipelineFlowState& input, ExecutionContext executionContext)
{
	// Get input particle positions.
	const ParticlesObject* particles = input.expectObject<ParticlesObject>();
	particles->verifyIntegrity();
	const PropertyObject* posProperty = particles->expectProperty(ParticlesObject::PositionProperty);

	// Get particle selection flags if requested.
	const PropertyObject* selProperty = onlySelectedParticles() ? particles->expectProperty(ParticlesObject::SelectionProperty) : nullptr;

	// Get particle "Grain" property.
	const PropertyObject* grainProperty = particles->getProperty(QStringLiteral("Grain"));
	if(grainProperty && (grainProperty->dataType() != PropertyStorage::Int64 || grainProperty->componentCount() != 1))
		grainProperty = nullptr;

	// Get simulation cell.
	const SimulationCellObject* simCell = input.expectObject<SimulationCellObject>();
	if(simCell->is2D())
		throwException(tr("The construct surface mesh modifier does not support 2d simulation cells."));

	// Collect the set of particle properties that should be transferred over to the surface mesh vertices.
	std::vector<ConstPropertyPtr> particleProperties;
	if(transferParticleProperties()) {
		for(const PropertyObject* property : particles->properties()) {
			// Certain properties should not be transferred to the mesh vertices.
			if(property->type() == ParticlesObject::SelectionProperty) continue;
			if(property->type() == ParticlesObject::PositionProperty) continue;
			if(property->type() == ParticlesObject::IdentifierProperty) continue;
			particleProperties.push_back(property);
		}
	}
	
	// Create an empty surface mesh.
	DataOORef<SurfaceMesh> mesh = DataOORef<SurfaceMesh>::create(dataset(), executionContext, tr("Surface"));
	mesh->setIdentifier(input.generateUniqueIdentifier<SurfaceMesh>(QStringLiteral("surface")));
	mesh->setDataSource(modApp);
	mesh->setDomain(simCell);
	mesh->setVisElement(surfaceMeshVis());

	if(method() == AlphaShape) {
		// Create engine object. Pass all relevant modifier parameters to the engine as well as the input data.
<<<<<<< HEAD
		return std::make_shared<AlphaShapeEngine>(executionContext, dataset(), 
				posProperty,
				selProperty,
				clusterProperty,
				std::move(mesh),
=======
		return std::make_shared<AlphaShapeEngine>(posProperty->storage(),
				std::move(selProperty),
				grainProperty ? grainProperty->storage() : nullptr,
				simCell->data(),
>>>>>>> dcd25bcb
				probeSphereRadius(),
				smoothingLevel(),
				selectSurfaceParticles(),
				identifyRegions(),
				computeSurfaceDistance(),
				std::move(particleProperties));
	}
	else {
		// Create engine object. Pass all relevant modifier parameters to the engine as well as the input data.
		return std::make_shared<GaussianDensityEngine>(executionContext, dataset(), 
				posProperty,
				selProperty,
				std::move(mesh),
				radiusFactor(),
				isoValue(),
				gridResolution(),
				computeSurfaceDistance(),
				particles->inputParticleRadii(),
				std::move(particleProperties));
	}
}

/******************************************************************************
* Performs the actual analysis. This method is executed in a worker thread.
******************************************************************************/
void ConstructSurfaceModifier::AlphaShapeEngine::perform()
{
	setProgressText(tr("Constructing surface mesh"));
	OVITO_ASSERT(mesh()->domain());

	if(probeSphereRadius() <= 0)
		throw Exception(tr("Radius parameter must be positive."));

	if(mesh()->domain()->volume3D() <= FLOATTYPE_EPSILON*FLOATTYPE_EPSILON*FLOATTYPE_EPSILON)
		throw Exception(tr("Simulation cell is degenerate."));

	double alpha = probeSphereRadius() * probeSphereRadius();
	FloatType ghostLayerSize = probeSphereRadius() * FloatType(3.5);

	// Check if combination of radius parameter and simulation cell size is valid.
	for(size_t dim = 0; dim < 3; dim++) {
		if(mesh()->domain()->hasPbc(dim)) {
			int stencilCount = (int)ceil(ghostLayerSize / mesh()->domain()->matrix().column(dim).dot(mesh()->domain()->cellNormalVector(dim)));
			if(stencilCount > 1)
				throw Exception(tr("Cannot generate Delaunay tessellation. Simulation cell is too small, or radius parameter is too large."));
		}
	}

	// Algorithm is divided into several sub-steps.
	// Assign weights to sub-steps according to estimated runtime.
	beginProgressSubStepsWithWeights({ 10, 30, 2, 2, 2, surfaceDistances() ? 1000 : 1 });

	// Generate Delaunay tessellation.
	DelaunayTessellation tessellation;
	bool coverDomainWithFiniteTets = _identifyRegions;

	if(!tessellation.generateTessellation(
			mesh()->domain(), 
			ConstPropertyAccess<Point3>(positions()).cbegin(), 
			positions()->size(), 
			ghostLayerSize,
			coverDomainWithFiniteTets, 
			selection() ? ConstPropertyAccess<int>(selection()).cbegin() : nullptr, 
			*this))
		return;

	nextProgressSubStep();

<<<<<<< HEAD
	SurfaceMeshAccess mesh(this->mesh());

	// Predefine the filled spatial regions if there is already a particle cluster assignement. 
	if(_identifyRegions && particleClusters()) {
		
		// Determine the maximum cluster ID.
		qlonglong maxClusterId = 0;
		if(particleClusters()->size() != 0) {
			maxClusterId = qBound<qlonglong>(0, 
				*boost::max_element(ConstPropertyAccess<qlonglong>(particleClusters())), 
				std::numeric_limits<SurfaceMeshAccess::region_index>::max() - 1);
		}

		// Create one region in the output mesh for each particle cluster.
		mesh.createRegions(maxClusterId + 1);
	}

	// Helper function that determines which spatial region a filled Delaunay cell belongs to.
	auto tetrahedronRegion = [&,clusters = ConstPropertyAccess<qlonglong>(_identifyRegions ? particleClusters() : nullptr)](DelaunayTessellation::CellHandle cell) -> SurfaceMeshAccess::region_index {
		if(clusters) {
=======
	// Predefine the filled spatial regions if there is already a particle grain assignment. 
	if(_identifyRegions && particleGrains()) {
		
		// Determine the maximum grain ID.
		qlonglong maxGrainId = 0;
		if(particleGrains()->size() != 0) {
			maxGrainId = qBound<qlonglong>(0, 
				*boost::max_element(ConstPropertyAccess<qlonglong>(particleGrains())), 
				std::numeric_limits<SurfaceMeshData::region_index>::max() - 1);
		}

		// Create one region in the output mesh for each input grain.
		mesh().createRegions(maxGrainId + 1);
	}

	// Helper function that determines which spatial region a filled Delaunay cell belongs to.
	auto tetrahedronRegion = [&,grains = ConstPropertyAccess<qlonglong>(_identifyRegions ? particleGrains() : nullptr)](DelaunayTessellation::CellHandle cell) -> SurfaceMeshData::region_index {
		if(grains) {
>>>>>>> dcd25bcb
			// Decide which particle cluster the Delaunay cell belongs to.
			// We need a tie-breaker in case the four vertex atoms belong to different grains.
			qlonglong result = 0;
			for(int v = 0; v < 4; v++) {
				size_t particleIndex = tessellation.vertexIndex(tessellation.cellVertex(cell, v));
				qlonglong clusterId = grains[particleIndex];
				if(clusterId > result)
					result = clusterId;
			}
			return result;
		}
		return 0;
	};

	// This callback function is called for every surface facet created by the manifold construction helper.
	PropertyAccess<int> surfaceParticleSelectionArray(surfaceParticleSelection());
	auto prepareMeshFace = [&](SurfaceMeshAccess::face_index face, const std::array<size_t,3>& vertexIndices, const std::array<DelaunayTessellation::VertexHandle,3>& vertexHandles, DelaunayTessellation::CellHandle cell) {
		// Mark the face's corner particles as belonging to the surface.
		if(surfaceParticleSelectionArray) {
			for(size_t vi : vertexIndices) {
				OVITO_ASSERT(vi < surfaceParticleSelectionArray.size());
				surfaceParticleSelectionArray[vi] = 1;
			}
		}
	};

	// This callback function is called for every surface vertex created by the manifold construction helper.
	std::vector<size_t> vertexToParticleMap;
	auto prepareMeshVertex = [&](SurfaceMeshAccess::vertex_index vertex, size_t particleIndex) {
		OVITO_ASSERT(vertex == vertexToParticleMap.size());
		vertexToParticleMap.push_back(particleIndex);
	};

	if(!_identifyRegions) {
		// Predefine the filled spatial region. 
		// An empty region is not defined, because we are creating only a one-sided surface mesh.
		mesh.createRegion();
		OVITO_ASSERT(mesh.regionCount() == 1);

		// Just construct a one-sided surface mesh without caring about spatial regions.
		ManifoldConstructionHelper manifoldConstructor(executionContext(), tessellation, mesh, alpha, false, positions());
		if(!manifoldConstructor.construct(tetrahedronRegion, *this, std::move(prepareMeshFace), std::move(prepareMeshVertex)))
			return;
	}
	else {
		beginProgressSubStepsWithWeights({ 2, 1 });

		// Construct a two-sided surface mesh with mesh faces associated with spatial regions (filled or solid).
		ManifoldConstructionHelper manifoldConstructor(executionContext(), tessellation, mesh, alpha, true, positions());
		if(!manifoldConstructor.construct(tetrahedronRegion, *this, std::move(prepareMeshFace), std::move(prepareMeshVertex)))
			return;

		nextProgressSubStep();

		// After construct() above has identified the filled regions, now identify the empty regions.
		if(!manifoldConstructor.formEmptyRegions(*this))
			return;

		_filledRegionCount = manifoldConstructor.filledRegionCount();
		_emptyRegionCount = manifoldConstructor.emptyRegionCount();

		// Output auxiliary per-region information.
		PropertyAccess<int> filledProperty(mesh.createRegionProperty(SurfaceMeshRegions::IsFilledProperty, false, executionContext()));
		std::fill(filledProperty.begin(), filledProperty.begin() + _filledRegionCount, 1);
		std::fill(filledProperty.begin() + _filledRegionCount, filledProperty.end(), 0);

		endProgressSubSteps();
	}

	// Create mesh vertex properties.
	for(const ConstPropertyPtr& particleProperty : particleProperties()) {
		PropertyPtr vertexProperty;
		if(SurfaceMeshVertices::OOClass().isValidStandardPropertyId(particleProperty->type())) {
			// Input property is also a standard property for mesh vertices.
			vertexProperty = mesh.createVertexProperty(static_cast<SurfaceMeshVertices::Type>(particleProperty->type()), false, executionContext());
			OVITO_ASSERT(vertexProperty->dataType() == particleProperty->dataType());
			OVITO_ASSERT(vertexProperty->stride() == particleProperty->stride());
		}
		else if(SurfaceMeshVertices::OOClass().standardPropertyTypeId(particleProperty->name()) != 0) {
			// Input property name is that of a standard property for mesh vertices.
			// Must rename the property to avoid conflict, because user properties may not have a standard property name.
			QString newPropertyName = particleProperty->name() + tr("_particles");
			vertexProperty = mesh.createVertexProperty(newPropertyName, particleProperty->dataType(), particleProperty->componentCount(), particleProperty->stride(), false, particleProperty->componentNames());
		}
		else {
			// Input property is a user property for mesh vertices.
			vertexProperty = mesh.createVertexProperty(particleProperty->name(), particleProperty->dataType(), particleProperty->componentCount(), particleProperty->stride(), false, particleProperty->componentNames());
		}
		// Copy particle property values to mesh vertices using precomputed index mapping.
		particleProperty->mappedCopyTo(*vertexProperty, vertexToParticleMap);
	}

	nextProgressSubStep();

	// Make sure every mesh vertex is only part of one surface manifold.
	SurfaceMeshAccess::size_type duplicatedVertices = mesh.makeManifold();

	nextProgressSubStep();
	if(!mesh.smoothMesh(_smoothingLevel, *this))
		return;

	nextProgressSubStep();

	if(_identifyRegions) {
		// Create the 'Surface area' region property.
		PropertyAccess<FloatType> surfaceAreaProperty = mesh.createRegionProperty(SurfaceMeshRegions::SurfaceAreaProperty, true, executionContext());

		// Compute surface area (total and per region) by summing up the triangle face areas.
		setProgressMaximum(mesh.faceCount());
		for(SurfaceMeshAccess::edge_index edge : mesh.firstFaceEdges()) {
			if(!incrementProgressValue()) return;
			const Vector3& e1 = mesh.edgeVector(edge);
			const Vector3& e2 = mesh.edgeVector(mesh.nextFaceEdge(edge));
			FloatType faceArea = e1.cross(e2).length() / 2;
			SurfaceMeshAccess::region_index region = mesh.faceRegion(mesh.adjacentFace(edge));
			surfaceAreaProperty[region] += faceArea;

			// Only count surface area of outer surface, which is bordering an empty region.
			// Don't count area of internal interfaces.
			if(region >= _filledRegionCount)
				addSurfaceArea(faceArea);
		}

		// Compute total volumes.
		for(SurfaceMeshAccess::region_index region = 0; region < _filledRegionCount; region++)
			_totalFilledVolume += mesh.regionVolume(region);
		for(SurfaceMeshAccess::region_index region = _filledRegionCount; region < mesh.regionCount(); region++)
			_totalEmptyVolume += mesh.regionVolume(region);
	}
	else {
		// Compute total surface area by summing up the triangle face areas.
		setProgressMaximum(mesh.faceCount());
		for(SurfaceMeshAccess::edge_index edge : mesh.firstFaceEdges()) {
			if(!incrementProgressValue()) return;
			const Vector3& e1 = mesh.edgeVector(edge);
			const Vector3& e2 = mesh.edgeVector(mesh.nextFaceEdge(edge));
			FloatType faceArea = e1.cross(e2).length() / 2;
			addSurfaceArea(faceArea);
		}
	}

	if(isCanceled())
		return;

	nextProgressSubStep();

	// Compute the distance of each input particle from the constructed surface.
	computeSurfaceDistances();

	endProgressSubSteps();

	// Release data that is no longer needed.
	releaseWorkingData();
}

/******************************************************************************
* Performs the actual analysis. This method is executed in a worker thread.
******************************************************************************/
void ConstructSurfaceModifier::GaussianDensityEngine::perform()
{
	setProgressText(tr("Constructing surface mesh"));
	OVITO_ASSERT(mesh()->domain());

	// Check input data.
	if(mesh()->domain()->volume3D() <= FLOATTYPE_EPSILON*FLOATTYPE_EPSILON*FLOATTYPE_EPSILON)
		throw Exception(tr("Simulation cell is degenerate."));

	if(positions()->size() == 0) {
		// Release data that is no longer needed.
		releaseWorkingData();
		return;
	}

	// Algorithm is divided into several sub-steps.
	// Assign weights to sub-steps according to estimated runtime.
	beginProgressSubStepsWithWeights({ 1, 30, 1600, 1500, 30, 500, 100, 300, surfaceDistances() ? 10000 : 1 });

	// Scale the atomic radii.
	for(FloatType& r : _particleRadii) r *= _radiusFactor;

	// Determine the cutoff range of atomic Gaussians.
	FloatType cutoffSize = FloatType(3) * *std::max_element(_particleRadii.cbegin(), _particleRadii.cend());

	// Determine the extents of the density grid.
	AffineTransformation gridBoundaries = mesh()->domain()->matrix();
	ConstPropertyAccess<Point3> positionsArray(positions());
	for(size_t dim = 0; dim < 3; dim++) {
		// Use bounding box of particles in directions that are non-periodic.
		if(!mesh()->domain()->hasPbc(dim)) {
			// Compute range of relative atomic coordinates in the current direction.
			FloatType xmin =  FLOATTYPE_MAX;
			FloatType xmax = -FLOATTYPE_MAX;
			const AffineTransformation inverseCellMatrix = mesh()->domain()->inverseMatrix();
			for(const Point3& p : positionsArray) {
				FloatType rp = inverseCellMatrix.prodrow(p, dim);
				if(rp < xmin) xmin = rp;
				if(rp > xmax) xmax = rp;
			}

			// Need to add extra margin along non-periodic dimensions, because Gaussian functions reach beyond atomic radii.
			FloatType rcutoff = cutoffSize / gridBoundaries.column(dim).length();
			xmin -= rcutoff;
			xmax += rcutoff;

			gridBoundaries.column(3) += xmin * gridBoundaries.column(dim);
			gridBoundaries.column(dim) *= (xmax - xmin);
		}
	}

	// Determine the number of voxels in each direction of the density grid.
	size_t gridDims[3];
	FloatType voxelSizeX = gridBoundaries.column(0).length() / _gridResolution;
	FloatType voxelSizeY = gridBoundaries.column(1).length() / _gridResolution;
	FloatType voxelSizeZ = gridBoundaries.column(2).length() / _gridResolution;
	FloatType voxelSize = std::max(voxelSizeX, std::max(voxelSizeY, voxelSizeZ));
	gridDims[0] = std::max((size_t)2, (size_t)(gridBoundaries.column(0).length() / voxelSize));
	gridDims[1] = std::max((size_t)2, (size_t)(gridBoundaries.column(1).length() / voxelSize));
	gridDims[2] = std::max((size_t)2, (size_t)(gridBoundaries.column(2).length() / voxelSize));

	nextProgressSubStep();

	// Allocate storage for the density grid values.
	std::vector<FloatType> densityData(gridDims[0] * gridDims[1] * gridDims[2], FloatType(0));

	// Set up a particle neighbor finder to speed up density field computation.
	CutoffNeighborFinder neighFinder;
	if(!neighFinder.prepare(cutoffSize, positions(), mesh()->domain(), selection(), this))
		return;

	nextProgressSubStep();

	// Set up a matrix that converts grid coordinates to spatial coordinates.
	AffineTransformation gridToCartesian = gridBoundaries;
	gridToCartesian.column(0) /= gridDims[0] - (mesh()->domain()->hasPbc(0)?0:1);
	gridToCartesian.column(1) /= gridDims[1] - (mesh()->domain()->hasPbc(1)?0:1);
	gridToCartesian.column(2) /= gridDims[2] - (mesh()->domain()->hasPbc(2)?0:1);

	// Compute the accumulated density at each grid point.
	parallelFor(densityData.size(), *this, [&](size_t voxelIndex) {

		// Determine the center coordinates of the current grid cell.
		size_t ix = voxelIndex % gridDims[0];
		size_t iy = (voxelIndex / gridDims[0]) % gridDims[1];
		size_t iz = voxelIndex / (gridDims[0] * gridDims[1]);
		Point3 voxelCenter = gridToCartesian * Point3(ix, iy, iz);
		FloatType& density = densityData[voxelIndex];

		// Visit all particles in the vicinity of the center point.
		for(CutoffNeighborFinder::Query neighQuery(neighFinder, voxelCenter); !neighQuery.atEnd(); neighQuery.next()) {
			FloatType alpha = _particleRadii[neighQuery.current()];
			density += std::exp(-neighQuery.distanceSquared() / (FloatType(2) * alpha * alpha));
		}
	});
	if(isCanceled())
		return;

	nextProgressSubStep();

	// Set up callback function returning the field value, which will be passed to the marching cubes algorithm.
    auto getFieldValue = [
			_data = densityData.data(),
			_pbcFlags = mesh()->domain()->pbcFlags(),
			_gridShape = gridDims
			](int i, int j, int k) -> FloatType {
        if(_pbcFlags[0]) {
            if(i == _gridShape[0]) i = 0;
        }
        else {
            if(i == 0 || i == _gridShape[0] + 1) return std::numeric_limits<FloatType>::lowest();
            i--;
        }
        if(_pbcFlags[1]) {
            if(j == _gridShape[1]) j = 0;
        }
        else {
            if(j == 0 || j == _gridShape[1] + 1) return std::numeric_limits<FloatType>::lowest();
            j--;
        }
        if(_pbcFlags[2]) {
            if(k == _gridShape[2]) k = 0;
        }
        else {
            if(k == 0 || k == _gridShape[2] + 1) return std::numeric_limits<FloatType>::lowest();
            k--;
        }
        OVITO_ASSERT(i >= 0 && i < _gridShape[0]);
        OVITO_ASSERT(j >= 0 && j < _gridShape[1]);
        OVITO_ASSERT(k >= 0 && k < _gridShape[2]);
        return _data[(i + j*_gridShape[0] + k*_gridShape[0]*_gridShape[1])];
    };

	// Set the domain of the output mesh.
	if(mesh()->domain()->cellMatrix() != gridBoundaries) {
		auto newCell = DataOORef<SimulationCellObject>::makeCopy(mesh()->domain());
		newCell->setCellMatrix(gridBoundaries);
		mesh()->setDomain(std::move(newCell));
	}

	// Construct isosurface of the density field.
	SurfaceMeshAccess mesh(this->mesh());
	MarchingCubes mc(mesh, gridDims[0], gridDims[1], gridDims[2], false, std::move(getFieldValue));
	if(!mc.generateIsosurface(_isoLevel, *this))
		return;

	nextProgressSubStep();

	// Transform mesh vertices from orthogonal grid space to world space.
	mesh.transformVertices(gridToCartesian);
	if(isCanceled())
		return;

	nextProgressSubStep();

	// Create mesh vertex properties for transferring particle property values to the surface.
	std::vector<std::pair<ConstPropertyAccess<FloatType,true>, PropertyAccess<FloatType,true>>> propertyMapping;
	for(const ConstPropertyPtr& particleProperty : particleProperties()) {
		// Can only transfer floating-point properties, because we'll need to blend values of several particles.
		if(particleProperty->dataType() == PropertyObject::Float) {
			PropertyPtr vertexProperty;
			if(SurfaceMeshVertices::OOClass().isValidStandardPropertyId(particleProperty->type())) {
				// Input property is also a standard property for mesh vertices.
				vertexProperty = mesh.createVertexProperty(static_cast<SurfaceMeshVertices::Type>(particleProperty->type()), true, executionContext());
				OVITO_ASSERT(vertexProperty->dataType() == particleProperty->dataType());
				OVITO_ASSERT(vertexProperty->stride() == particleProperty->stride());
			}
			else if(SurfaceMeshVertices::OOClass().standardPropertyTypeId(particleProperty->name()) != 0) {
				// Input property name is that of a standard property for mesh vertices.
				// Must rename the property to avoid conflict, because user properties may not have a standard property name.
				QString newPropertyName = particleProperty->name() + tr("_particles");
				vertexProperty = mesh.createVertexProperty(newPropertyName, particleProperty->dataType(), particleProperty->componentCount(), particleProperty->stride(), true, particleProperty->componentNames());
			}
			else {
				// Input property is a user property for mesh vertices.
				vertexProperty = mesh.createVertexProperty(particleProperty->name(), particleProperty->dataType(), particleProperty->componentCount(), particleProperty->stride(), true, particleProperty->componentNames());
			}
			propertyMapping.emplace_back(particleProperty, std::move(vertexProperty));
		}
	}

	// Transfer property values from particles to the mesh vertices.
	if(!propertyMapping.empty()) {
		// Compute the accumulated density at each grid point.
		parallelFor(mesh.vertexCount(), *this, [&](size_t vertexIndex) {
			// Visit all particles in the vicinity of the vertex.
			FloatType weightSum = 0;
			for(CutoffNeighborFinder::Query neighQuery(neighFinder, mesh.vertexPosition(vertexIndex)); !neighQuery.atEnd(); neighQuery.next()) {
				FloatType alpha = _particleRadii[neighQuery.current()];
				FloatType weight = std::exp(-neighQuery.distanceSquared() / (FloatType(2) * alpha * alpha));
				// Perform summation of particle contributions to the property values at the current mesh vertex.
				for(auto& p : propertyMapping) {
					for(size_t component = 0; component < p.first.componentCount(); component++) {
						p.second.value(vertexIndex, component) += weight * p.first.get(neighQuery.current(), component);
					}
				}
				weightSum += weight;
			}
			if(weightSum != 0) {
				// Normalize property values.
				for(auto& p : propertyMapping) {
					for(size_t component = 0; component < p.second.componentCount(); component++) {
						p.second.value(vertexIndex, component) /= weightSum;
					}
				}
			}
		});
		if(isCanceled())
			return;
	}

	// Flip surface orientation if cell is mirrored.
	if(gridToCartesian.determinant() < 0)
		mesh.flipFaces();

	nextProgressSubStep();

	if(!mesh.connectOppositeHalfedges())
		throw Exception(tr("Something went wrong. Isosurface mesh is not closed."));
	if(isCanceled())
		return;

	nextProgressSubStep();

	// Compute surface area (only total) by summing up the triangle face areas.
	for(SurfaceMeshAccess::edge_index edge : mesh.firstFaceEdges()) {
		if(isCanceled()) return;
		const Vector3& e1 = mesh.edgeVector(edge);
		const Vector3& e2 = mesh.edgeVector(mesh.nextFaceEdge(edge));
		FloatType area = e1.cross(e2).length() / 2;
		addSurfaceArea(area);
	}
	if(isCanceled())
		return;

	nextProgressSubStep();

	// Compute the distance of each input particle from the constructed surface.
	computeSurfaceDistances();

	endProgressSubSteps();

	// Release data that is no longer needed.
	releaseWorkingData();
}

/******************************************************************************
* Compute the distance of each input particle from the constructed surface.
******************************************************************************/
void ConstructSurfaceModifier::ConstructSurfaceEngineBase::computeSurfaceDistances()
{
	if(!surfaceDistances())
		return;
	setProgressText(tr("Computing surface distances"));

	// Access output array.
	PropertyAccess<FloatType> distanceArray(surfaceDistances());
	// Access input positions.
	ConstPropertyAccess<Point3> positionArray(positions());

	// Perform computation for each particle.
	size_t progressChunkSize = 64;
	parallelFor(positions()->size(), *this, [&](size_t index) {
		auto result = mesh().locatePoint(positionArray[index], 0.0);
		distanceArray[index] = result ? result->second : 0.0;
	}, progressChunkSize);
}

/******************************************************************************
* Injects the computed results of the engine into the data pipeline.
******************************************************************************/
void ConstructSurfaceModifier::AlphaShapeEngine::applyResults(TimePoint time, ModifierApplication* modApp, PipelineFlowState& state)
{
	ConstructSurfaceModifier* modifier = static_object_cast<ConstructSurfaceModifier>(modApp->modifier());

	// Output the constructed surface mesh to the pipeline.
	state.addObjectWithUniqueId<SurfaceMesh>(mesh());

	// Output selection of surface particles.
	if(surfaceParticleSelection()) {
		ParticlesObject* particles = state.expectMutableObject<ParticlesObject>();
		particles->verifyIntegrity();
		particles->createProperty(surfaceParticleSelection());
	}

	// Output computed particle distances from surface.
	if(surfaceDistances()) {
		ParticlesObject* particles = state.expectMutableObject<ParticlesObject>();
		particles->verifyIntegrity();
		particles->createProperty(surfaceDistances());
	}

	// Output total surface area.
	state.addAttribute(QStringLiteral("ConstructSurfaceMesh.surface_area"), QVariant::fromValue(surfaceArea()), modApp);

	if(_identifyRegions) {

		// Output more global attributes.
		state.addAttribute(QStringLiteral("ConstructSurfaceMesh.cell_volume"), QVariant::fromValue(_totalCellVolume), modApp);
		state.addAttribute(QStringLiteral("ConstructSurfaceMesh.specific_surface_area"), QVariant::fromValue(_totalCellVolume ? (surfaceArea() / _totalCellVolume) : 0), modApp);
		state.addAttribute(QStringLiteral("ConstructSurfaceMesh.filled_volume"), QVariant::fromValue(_totalFilledVolume), modApp);
		state.addAttribute(QStringLiteral("ConstructSurfaceMesh.filled_fraction"), QVariant::fromValue(_totalCellVolume ? (_totalFilledVolume / _totalCellVolume) : 0), modApp);
		state.addAttribute(QStringLiteral("ConstructSurfaceMesh.filled_region_count"), QVariant::fromValue(_filledRegionCount), modApp);
		state.addAttribute(QStringLiteral("ConstructSurfaceMesh.empty_volume"), QVariant::fromValue(_totalEmptyVolume), modApp);
		state.addAttribute(QStringLiteral("ConstructSurfaceMesh.empty_fraction"), QVariant::fromValue(_totalCellVolume ? (_totalEmptyVolume / _totalCellVolume) : 0), modApp);
		state.addAttribute(QStringLiteral("ConstructSurfaceMesh.empty_region_count"), QVariant::fromValue(_emptyRegionCount), modApp);

		QString statusString = tr("Surface area: %1\n# filled regions (volume): %2 (%3)\n# empty regions (volume): %4 (%5)")
				.arg(surfaceArea())
				.arg(_filledRegionCount)
				.arg(_totalFilledVolume)
				.arg(_emptyRegionCount)
				.arg(_totalEmptyVolume);

		state.setStatus(PipelineStatus(PipelineStatus::Success, std::move(statusString)));
	}
	else {
		state.setStatus(PipelineStatus(PipelineStatus::Success, tr("Surface area: %1").arg(surfaceArea())));
	}
}

/******************************************************************************
* Injects the computed results of the engine into the data pipeline.
******************************************************************************/
void ConstructSurfaceModifier::GaussianDensityEngine::applyResults(TimePoint time, ModifierApplication* modApp, PipelineFlowState& state)
{
	ConstructSurfaceModifier* modifier = static_object_cast<ConstructSurfaceModifier>(modApp->modifier());

	// Output the constructed surface mesh to the pipeline.
	state.addObjectWithUniqueId<SurfaceMesh>(mesh());

	// Output computed particle distances from surface.
	if(surfaceDistances()) {
		ParticlesObject* particles = state.expectMutableObject<ParticlesObject>();
		particles->verifyIntegrity();
		particles->createProperty(surfaceDistances());
	}

	// Output total surface area.
	state.addAttribute(QStringLiteral("ConstructSurfaceMesh.surface_area"), QVariant::fromValue(surfaceArea()), modApp);

	state.setStatus(PipelineStatus(PipelineStatus::Success, tr("Surface area: %1").arg(surfaceArea())));
}

}	// End of namespace
}	// End of namespace<|MERGE_RESOLUTION|>--- conflicted
+++ resolved
@@ -124,7 +124,7 @@
 
 	// Get particle "Grain" property.
 	const PropertyObject* grainProperty = particles->getProperty(QStringLiteral("Grain"));
-	if(grainProperty && (grainProperty->dataType() != PropertyStorage::Int64 || grainProperty->componentCount() != 1))
+	if(grainProperty && (grainProperty->dataType() != PropertyObject::Int64 || grainProperty->componentCount() != 1))
 		grainProperty = nullptr;
 
 	// Get simulation cell.
@@ -153,18 +153,11 @@
 
 	if(method() == AlphaShape) {
 		// Create engine object. Pass all relevant modifier parameters to the engine as well as the input data.
-<<<<<<< HEAD
 		return std::make_shared<AlphaShapeEngine>(executionContext, dataset(), 
 				posProperty,
 				selProperty,
-				clusterProperty,
+				grainProperty,
 				std::move(mesh),
-=======
-		return std::make_shared<AlphaShapeEngine>(posProperty->storage(),
-				std::move(selProperty),
-				grainProperty ? grainProperty->storage() : nullptr,
-				simCell->data(),
->>>>>>> dcd25bcb
 				probeSphereRadius(),
 				smoothingLevel(),
 				selectSurfaceParticles(),
@@ -233,47 +226,26 @@
 
 	nextProgressSubStep();
 
-<<<<<<< HEAD
 	SurfaceMeshAccess mesh(this->mesh());
 
-	// Predefine the filled spatial regions if there is already a particle cluster assignement. 
-	if(_identifyRegions && particleClusters()) {
+	// Predefine the filled spatial regions if there is already a particle cluster assignment. 
+	if(_identifyRegions && particleGrains()) {
 		
 		// Determine the maximum cluster ID.
-		qlonglong maxClusterId = 0;
-		if(particleClusters()->size() != 0) {
-			maxClusterId = qBound<qlonglong>(0, 
-				*boost::max_element(ConstPropertyAccess<qlonglong>(particleClusters())), 
-				std::numeric_limits<SurfaceMeshAccess::region_index>::max() - 1);
-		}
-
-		// Create one region in the output mesh for each particle cluster.
-		mesh.createRegions(maxClusterId + 1);
-	}
-
-	// Helper function that determines which spatial region a filled Delaunay cell belongs to.
-	auto tetrahedronRegion = [&,clusters = ConstPropertyAccess<qlonglong>(_identifyRegions ? particleClusters() : nullptr)](DelaunayTessellation::CellHandle cell) -> SurfaceMeshAccess::region_index {
-		if(clusters) {
-=======
-	// Predefine the filled spatial regions if there is already a particle grain assignment. 
-	if(_identifyRegions && particleGrains()) {
-		
-		// Determine the maximum grain ID.
 		qlonglong maxGrainId = 0;
 		if(particleGrains()->size() != 0) {
 			maxGrainId = qBound<qlonglong>(0, 
 				*boost::max_element(ConstPropertyAccess<qlonglong>(particleGrains())), 
-				std::numeric_limits<SurfaceMeshData::region_index>::max() - 1);
-		}
-
-		// Create one region in the output mesh for each input grain.
-		mesh().createRegions(maxGrainId + 1);
+				std::numeric_limits<SurfaceMeshAccess::region_index>::max() - 1);
+		}
+
+		// Create one region in the output mesh for each particle grain.
+		mesh.createRegions(maxGrainId + 1);
 	}
 
 	// Helper function that determines which spatial region a filled Delaunay cell belongs to.
-	auto tetrahedronRegion = [&,grains = ConstPropertyAccess<qlonglong>(_identifyRegions ? particleGrains() : nullptr)](DelaunayTessellation::CellHandle cell) -> SurfaceMeshData::region_index {
+	auto tetrahedronRegion = [&,grains = ConstPropertyAccess<qlonglong>(_identifyRegions ? particleGrains() : nullptr)](DelaunayTessellation::CellHandle cell) -> SurfaceMeshAccess::region_index {
 		if(grains) {
->>>>>>> dcd25bcb
 			// Decide which particle cluster the Delaunay cell belongs to.
 			// We need a tie-breaker in case the four vertex atoms belong to different grains.
 			qlonglong result = 0;
@@ -421,7 +393,7 @@
 	nextProgressSubStep();
 
 	// Compute the distance of each input particle from the constructed surface.
-	computeSurfaceDistances();
+	computeSurfaceDistances(mesh);
 
 	endProgressSubSteps();
 
@@ -670,7 +642,7 @@
 	nextProgressSubStep();
 
 	// Compute the distance of each input particle from the constructed surface.
-	computeSurfaceDistances();
+	computeSurfaceDistances(mesh);
 
 	endProgressSubSteps();
 
@@ -681,7 +653,7 @@
 /******************************************************************************
 * Compute the distance of each input particle from the constructed surface.
 ******************************************************************************/
-void ConstructSurfaceModifier::ConstructSurfaceEngineBase::computeSurfaceDistances()
+void ConstructSurfaceModifier::ConstructSurfaceEngineBase::computeSurfaceDistances(const SurfaceMeshAccess& mesh)
 {
 	if(!surfaceDistances())
 		return;
@@ -695,7 +667,7 @@
 	// Perform computation for each particle.
 	size_t progressChunkSize = 64;
 	parallelFor(positions()->size(), *this, [&](size_t index) {
-		auto result = mesh().locatePoint(positionArray[index], 0.0);
+		auto result = mesh.locatePoint(positionArray[index], 0.0);
 		distanceArray[index] = result ? result->second : 0.0;
 	}, progressChunkSize);
 }
