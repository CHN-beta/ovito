--- conflicted
+++ resolved
@@ -1,144 +1,133 @@
-////////////////////////////////////////////////////////////////////////////////////////
-//
-//  Copyright 2021 OVITO GmbH, Germany
-//
-//  This file is part of OVITO (Open Visualization Tool).
-//
-//  OVITO is free software; you can redistribute it and/or modify it either under the
-//  terms of the GNU General Public License version 3 as published by the Free Software
-//  Foundation (the "GPL") or, at your option, under the terms of the MIT License.
-//  If you do not alter this notice, a recipient may use your version of this
-//  file under either the GPL or the MIT License.
-//
-//  You should have received a copy of the GPL along with this program in a
-//  file LICENSE.GPL.txt.  You should have received a copy of the MIT License along
-//  with this program in a file LICENSE.MIT.txt
-//
-//  This software is distributed on an "AS IS" basis, WITHOUT WARRANTY OF ANY KIND,
-//  either express or implied. See the GPL or the MIT License for the specific language
-//  governing rights and limitations.
-//
-////////////////////////////////////////////////////////////////////////////////////////
-
-#pragma once
-
-
-#include <ovito/particles/Particles.h>
-#include <ovito/particles/modifier/analysis/ptm/PTMAlgorithm.h>
-#include <ovito/stdobj/properties/PropertyObject.h>
-
-namespace Ovito::Particles {
-
-/**
- * \brief This utility class finds the neighbors of a particle whose local crystalline order has been determined
- *        with the PolyhedralTemplateMatching modifier. In order to use this class, the "output_orientation"
- *        parameter must be set (in the scripting interface) or "Lattice orientations" (in the GUI).
- *
- * The PTMNeighborFinder class must be initialized by a call to prepare().
- *
- * After the PTMNeighborFinder has been initialized, one can find the nearest neighbors of some central
- * particle by constructing an instance of the PTMNeighborFinder::Query class. This class also contains some
- * properties computed by PTM.
- */
-class OVITO_PARTICLES_EXPORT PTMNeighborFinder : private NearestNeighborFinder
-{
-public:
-
-	//// Constructor.
-	PTMNeighborFinder(bool all_properties);
-
-	/// \brief Prepares the tree data structure.
-	/// \return \c false when the operation has been canceled by the user;
-	///         \c true on success.
-	/// \throw Exception on error.
-	bool prepare(ConstPropertyAccess<Point3> positions, const SimulationCellObject* cell, ConstPropertyAccess<int> selection,
-<<<<<<< HEAD
-				 ConstPropertyPtr structuresArray,
-				 ConstPropertyPtr orientationsArray,
-				 ConstPropertyPtr correspondencesArray,
-				 ProgressingTask* operation);
-=======
-				 ConstPropertyAccessAndRef<PTMAlgorithm::StructureType> structuresArray,
-				 ConstPropertyAccessAndRef<Quaternion> orientationsArray,
-				 ConstPropertyAccessAndRef<qlonglong> correspondencesArray,
-				 Task* task);
->>>>>>> cb1a827e
-
-	/// Stores information about a single neighbor of the central particle.
-	struct Neighbor : public NearestNeighborFinder::Neighbor
-	{
-		Vector3 idealVector;
-		Vector_3<int8_t> scaledVector;
-		FloatType disorientation;
-	};
-
-    /// This nested class performs a PTM calculation on a single input particle.
-    /// It is thread-safe to use several Kernel objects concurrently, initialized from the same PTMNeighborFinder object.
-    class OVITO_PARTICLES_EXPORT Query 
-    {	
-        /// The internal query type for finding the input set of nearest neighbors.
-        using NeighborQuery = NearestNeighborFinder::Query<PTMAlgorithm::MAX_INPUT_NEIGHBORS>;
-
-    public:
-
-        /// Constructs a new kernel from the given neighbor finder, which must have previously been initialized
-        /// by a call to PTMNeighborFinder::prepare().
-        Query(const PTMNeighborFinder& finder) : _finder(finder) {}
-
-		/// Computes the ordered list of neighbor particles fo rthe given central particle.
-		void findNeighbors(size_t particleIndex, std::optional<Quaternion> targetOrientation = {});
-
-        /// Returns the structure type identified by the PTM for the current particle.
-        PTMAlgorithm::StructureType structureType() const { return _structureType; }
-
-        /// Returns the root-mean-square deviation calculated by the PTM for the current particle.
-        double rmsd() const { return _rmsd; }
-
-        /// Returns the interatomic distance calculated by the PTM for the current particle.
-        double interatomicDistance() const { return _interatomicDistance; }
-
-        /// Returns the local structure orientation computed by the PTM routine for the current particle.
-        const Quaternion& orientation() const { return _orientation; }
-
-		/// Returns the list of neighbor particles.
-		const QVarLengthArray<Neighbor, PTMAlgorithm::MAX_INPUT_NEIGHBORS>& neighbors() const { return _list; }
-
-        /// Returns the number of neighbors found for the current central particle.
-        int neighborCount() const { return _list.size(); }
-
-	private:
-
-		void getNeighbors(size_t particleIndex, int ptm_type);
-		void fillNeighbors(const NeighborQuery& neighborQuery, size_t particleIndex, int offset, int num, const double* delta);
-		void calculateRMSDScale();
-
-	private:
-
-		/// Reference to the parent neighbor finder object.
-		const PTMNeighborFinder& _finder;
-
-		// Local quantities computed by the PTM algorithm:
-		double _rmsd;
-		double _interatomicDistance;
-		PTMAlgorithm::StructureType _structureType;
-		Quaternion _orientation;
-
-		ptm_atomicenv_t _env;
-		int _templateIndex = 0;
-		QVarLengthArray<Neighbor, PTMAlgorithm::MAX_INPUT_NEIGHBORS> _list;
-	};
-
-private:
-	bool _all_properties;
-<<<<<<< HEAD
-	ConstPropertyPtr _structuresArray;
-	ConstPropertyPtr _orientationsArray;
-	ConstPropertyPtr _correspondencesArray;
-=======
-	ConstPropertyAccessAndRef<PTMAlgorithm::StructureType> _structuresArray;
-	ConstPropertyAccessAndRef<Quaternion> _orientationsArray;
-	ConstPropertyAccessAndRef<qlonglong> _correspondencesArray;
->>>>>>> cb1a827e
-};
-
-}	// End of namespace
+////////////////////////////////////////////////////////////////////////////////////////
+//
+//  Copyright 2021 OVITO GmbH, Germany
+//
+//  This file is part of OVITO (Open Visualization Tool).
+//
+//  OVITO is free software; you can redistribute it and/or modify it either under the
+//  terms of the GNU General Public License version 3 as published by the Free Software
+//  Foundation (the "GPL") or, at your option, under the terms of the MIT License.
+//  If you do not alter this notice, a recipient may use your version of this
+//  file under either the GPL or the MIT License.
+//
+//  You should have received a copy of the GPL along with this program in a
+//  file LICENSE.GPL.txt.  You should have received a copy of the MIT License along
+//  with this program in a file LICENSE.MIT.txt
+//
+//  This software is distributed on an "AS IS" basis, WITHOUT WARRANTY OF ANY KIND,
+//  either express or implied. See the GPL or the MIT License for the specific language
+//  governing rights and limitations.
+//
+////////////////////////////////////////////////////////////////////////////////////////
+
+#pragma once
+
+
+#include <ovito/particles/Particles.h>
+#include <ovito/particles/modifier/analysis/ptm/PTMAlgorithm.h>
+#include <ovito/stdobj/properties/PropertyObject.h>
+
+namespace Ovito::Particles {
+
+/**
+ * \brief This utility class finds the neighbors of a particle whose local crystalline order has been determined
+ *        with the PolyhedralTemplateMatching modifier. In order to use this class, the "output_orientation"
+ *        parameter must be set (in the scripting interface) or "Lattice orientations" (in the GUI).
+ *
+ * The PTMNeighborFinder class must be initialized by a call to prepare().
+ *
+ * After the PTMNeighborFinder has been initialized, one can find the nearest neighbors of some central
+ * particle by constructing an instance of the PTMNeighborFinder::Query class. This class also contains some
+ * properties computed by PTM.
+ */
+class OVITO_PARTICLES_EXPORT PTMNeighborFinder : private NearestNeighborFinder
+{
+public:
+
+	//// Constructor.
+	PTMNeighborFinder(bool all_properties);
+
+	/// \brief Prepares the tree data structure.
+	/// \return \c false when the operation has been canceled by the user;
+	///         \c true on success.
+	/// \throw Exception on error.
+	bool prepare(ConstPropertyAccess<Point3> positions, const SimulationCellObject* cell, ConstPropertyAccess<int> selection,
+				 ConstPropertyPtr structuresArray,
+				 ConstPropertyPtr orientationsArray,
+				 ConstPropertyPtr correspondencesArray,
+				 ProgressingTask* operation);
+
+	/// Stores information about a single neighbor of the central particle.
+	struct Neighbor : public NearestNeighborFinder::Neighbor
+	{
+		Vector3 idealVector;
+#if 0
+		Vector_3<int8_t> scaledVector;
+#endif
+		FloatType disorientation;
+	};
+
+    /// This nested class performs a PTM calculation on a single input particle.
+    /// It is thread-safe to use several Kernel objects concurrently, initialized from the same PTMNeighborFinder object.
+    class OVITO_PARTICLES_EXPORT Query 
+    {	
+        /// The internal query type for finding the input set of nearest neighbors.
+        using NeighborQuery = NearestNeighborFinder::Query<PTMAlgorithm::MAX_INPUT_NEIGHBORS>;
+
+    public:
+
+        /// Constructs a new kernel from the given neighbor finder, which must have previously been initialized
+        /// by a call to PTMNeighborFinder::prepare().
+        Query(const PTMNeighborFinder& finder) : _finder(finder) {}
+
+		/// Computes the ordered list of neighbor particles fo rthe given central particle.
+		void findNeighbors(size_t particleIndex, std::optional<Quaternion> targetOrientation = {});
+
+        /// Returns the structure type identified by the PTM for the current particle.
+        PTMAlgorithm::StructureType structureType() const { return _structureType; }
+
+        /// Returns the root-mean-square deviation calculated by the PTM for the current particle.
+        double rmsd() const { return _rmsd; }
+
+        /// Returns the interatomic distance calculated by the PTM for the current particle.
+        double interatomicDistance() const { return _interatomicDistance; }
+
+        /// Returns the local structure orientation computed by the PTM routine for the current particle.
+        const Quaternion& orientation() const { return _orientation; }
+
+		/// Returns the list of neighbor particles.
+		const QVarLengthArray<Neighbor, PTMAlgorithm::MAX_INPUT_NEIGHBORS>& neighbors() const { return _list; }
+
+        /// Returns the number of neighbors found for the current central particle.
+        int neighborCount() const { return _list.size(); }
+
+	private:
+
+		void getNeighbors(size_t particleIndex, int ptm_type);
+		void fillNeighbors(const NeighborQuery& neighborQuery, size_t particleIndex, int offset, int num, const double* delta);
+		void calculateRMSDScale();
+
+	private:
+
+		/// Reference to the parent neighbor finder object.
+		const PTMNeighborFinder& _finder;
+
+		// Local quantities computed by the PTM algorithm:
+		double _rmsd;
+		double _interatomicDistance;
+		PTMAlgorithm::StructureType _structureType;
+		Quaternion _orientation;
+
+		ptm_atomicenv_t _env;
+		int _templateIndex = 0;
+		QVarLengthArray<Neighbor, PTMAlgorithm::MAX_INPUT_NEIGHBORS> _list;
+	};
+
+private:
+	bool _all_properties;
+	ConstPropertyPtr _structuresArray;
+	ConstPropertyPtr _orientationsArray;
+	ConstPropertyPtr _correspondencesArray;
+};
+
+}	// End of namespace