--- conflicted
+++ resolved
@@ -501,16 +501,12 @@
 		if(!defectSurfaceObj) {
 			defectSurfaceObj = output->createObject<SurfaceMesh>(fileSource, tr("Defect mesh"));
 			OORef<SurfaceMeshVis> vis = new SurfaceMeshVis(fileSource->dataset());
-<<<<<<< HEAD
 			vis->setShowCap(true);
 			vis->setSmoothShading(true);
 			vis->setReverseOrientation(true);
 			vis->setCapTransparency(0.5);
 			vis->setObjectTitle(tr("Defect mesh"));
-			if(!Application::instance()->scriptMode())
-=======
 			if(Application::instance()->executionContext() == Application::ExecutionContext::Interactive)
->>>>>>> ee4dbcb6
 				vis->loadUserDefaults();
 			defectSurfaceObj->setVisElement(vis);
 		}
