///////////////////////////////////////////////////////////////////////////////
//
//  Copyright (2019) Alexander Stukowski
//
//  This file is part of OVITO (Open Visualization Tool).
//
//  OVITO is free software; you can redistribute it and/or modify
//  it under the terms of the GNU General Public License as published by
//  the Free Software Foundation; either version 2 of the License, or
//  (at your option) any later version.
//
//  OVITO is distributed in the hope that it will be useful,
//  but WITHOUT ANY WARRANTY; without even the implied warranty of
//  MERCHANTABILITY or FITNESS FOR A PARTICULAR PURPOSE.  See the
//  GNU General Public License for more details.
//
//  You should have received a copy of the GNU General Public License
//  along with this program.  If not, see <http://www.gnu.org/licenses/>.
//
///////////////////////////////////////////////////////////////////////////////

#include <plugins/grid/Grid.h>
#include "MarchingCubes.h"
#include "MarchingCubesLookupTable.h"

namespace Ovito { namespace Grid {

/******************************************************************************
* Constructor.
******************************************************************************/
<<<<<<< HEAD
MarchingCubes::MarchingCubes(SurfaceMeshData& outputMesh, int size_x, int size_y, int size_z, const FloatType* data, size_t stride, bool lowerIsSolid) :
=======
MarchingCubes::MarchingCubes(int size_x, int size_y, int size_z, std::array<bool,3> pbcFlags, const FloatType* data, size_t stride, HalfEdgeMesh<>& outputMesh, bool lowerIsSolid) :
    _data_size_x(size_x),
    _data_size_y(size_y),
    _data_size_z(size_z),
    _size_x(size_x + (pbcFlags[0]?0:1)),
    _size_y(size_y + (pbcFlags[1]?0:1)),
    _size_z(size_z + (pbcFlags[2]?0:1)),
    _pbcFlags(pbcFlags),
    _data(data),
    _dataStride(stride),
>>>>>>> ee4dbcb6
    _outputMesh(outputMesh),
    _pbcFlags(outputMesh.cell().pbcFlags()),
    _data_size_x(size_x),
    _data_size_y(size_y),
    _data_size_z(size_z),
    _size_x(size_x + (_pbcFlags[0]?0:1)),
    _size_y(size_y + (_pbcFlags[1]?0:1)),
    _size_z(size_z + (_pbcFlags[2]?0:1)),
    _data(data),
    _dataStride(stride),
    _cubeVerts(_size_x * _size_y * _size_z * 3, HalfEdgeMesh::InvalidIndex),
    _lowerIsSolid(lowerIsSolid)
{
    OVITO_ASSERT(stride >= 1);
    OVITO_ASSERT(outputMesh.vertexCount() == 0);
    OVITO_ASSERT(outputMesh.faceCount() == 0);
}

/******************************************************************************
* Main method that constructs the isosurface mesh.
******************************************************************************/
bool MarchingCubes::generateIsosurface(FloatType isolevel, Task& promise)
{
    promise.setProgressMaximum(_size_z * 2);
    promise.setProgressValue(0);
    computeIntersectionPoints(isolevel, promise);
    if(promise.isCanceled()) return false;

    for(int k = 0; k < _size_z && !promise.isCanceled(); k++, promise.incrementProgressValue()) {
        for(int j = 0; j < _size_y; j++) {
            for(int i = 0; i < _size_x; i++) {
                _lut_entry = 0;
                for(int p = 0; p < 8; ++p) {
                    _cube[p] = getFieldValue(i+((p^(p>>1))&1), j+((p>>1)&1), k+((p>>2)&1)) - isolevel;
                    if(std::abs(_cube[p]) < _epsilon) _cube[p] = _epsilon;
                    if(_cube[p] > 0) _lut_entry += 1 << p;
                }
                processCube(i,j,k);
            }
        }
    }
    return !promise.isCanceled();
}

/******************************************************************************
* Compute the intersection points with the isosurface along the cube edges.
******************************************************************************/
void MarchingCubes::computeIntersectionPoints(FloatType isolevel, Task& promise)
{
    if(_pbcFlags[0] && _pbcFlags[1] && _pbcFlags[2])
        _outputMesh.setSpaceFillingRegion(1);
    for(int k = 0; k < _size_z && !promise.isCanceled(); k++, promise.incrementProgressValue()) {
        for(int j = 0; j < _size_y; j++) {
            for(int i = 0; i < _size_x; i++) {
                FloatType cube[8];
                cube[0] = getFieldValue(i,   j,   k  ) - isolevel;
                cube[1] = getFieldValue(i+1, j,   k  ) - isolevel;
                cube[3] = getFieldValue(i,   j+1, k  ) - isolevel;
                cube[4] = getFieldValue(i,   j,   k+1) - isolevel;

                if(std::abs(cube[0]) < _epsilon) cube[0] = _epsilon;
                if(std::abs(cube[1]) < _epsilon) cube[1] = _epsilon;
                if(std::abs(cube[3]) < _epsilon) cube[3] = _epsilon;
                if(std::abs(cube[4]) < _epsilon) cube[4] = _epsilon;

                if(_lowerIsSolid) {
                    if(cube[0] > 0) _outputMesh.setSpaceFillingRegion(0);
                }
                else {
                    if(cube[0] < 0) _outputMesh.setSpaceFillingRegion(0);
                }
                if(cube[1]*cube[0] < 0) createEdgeVertexX(i,j,k, cube[0] / (cube[0] - cube[1]));
                if(cube[3]*cube[0] < 0) createEdgeVertexY(i,j,k, cube[0] / (cube[0] - cube[3]));
                if(cube[4]*cube[0] < 0) createEdgeVertexZ(i,j,k, cube[0] / (cube[0] - cube[4]));
            }
        }
    }
}

/******************************************************************************
* Test a face.
* if face>0 return true if the face contains a part of the surface
******************************************************************************/
bool MarchingCubes::testFace(char face)
{
    FloatType A,B,C,D;

    switch(face)
    {
    case -1: case 1:  A = _cube[0];  B = _cube[4];  C = _cube[5];  D = _cube[1];  break;
    case -2: case 2:  A = _cube[1];  B = _cube[5];  C = _cube[6];  D = _cube[2];  break;
    case -3: case 3:  A = _cube[2];  B = _cube[6];  C = _cube[7];  D = _cube[3];  break;
    case -4: case 4:  A = _cube[3];  B = _cube[7];  C = _cube[4];  D = _cube[0];  break;
    case -5: case 5:  A = _cube[0];  B = _cube[3];  C = _cube[2];  D = _cube[1];  break;
    case -6: case 6:  A = _cube[4];  B = _cube[7];  C = _cube[6];  D = _cube[5];  break;
    default: OVITO_ASSERT_MSG(false, "Marching cubes", "Invalid face code");
    };

    if(std::abs(A*C - B*D) < _epsilon)
        return face >= 0;
    return face * A * (A*C - B*D) >= 0;  // face and A invert signs
}


/******************************************************************************
* Test the interior of a cube.
* if s == 7, return true  if the interior is empty
* if s ==-7, return false if the interior is empty
******************************************************************************/
bool MarchingCubes::testInterior(char s)
{
    FloatType t, At=0, Bt=0, Ct=0, Dt=0, a, b;
    char  test =  0;
    char  edge = -1; // reference edge of the triangulation

    switch( _case )
    {
    case  4 :
    case 10 :
        a = ( _cube[4] - _cube[0]) * ( _cube[6] - _cube[2]) - ( _cube[7] - _cube[3]) * ( _cube[5] - _cube[1]);
        b =  _cube[2] * ( _cube[4] - _cube[0]) + _cube[0] * ( _cube[6] - _cube[2] )
                - _cube[1] * ( _cube[7] - _cube[3]) - _cube[3] * ( _cube[5] - _cube[1]);
        t = - b / (2*a);
        if(t<0 || t>1) return s>0;

        At = _cube[0] + ( _cube[4] - _cube[0]) * t;
        Bt = _cube[3] + ( _cube[7] - _cube[3]) * t;
        Ct = _cube[2] + ( _cube[6] - _cube[2]) * t;
        Dt = _cube[1] + ( _cube[5] - _cube[1]) * t;
        break;

    case  6 :
    case  7 :
    case 12 :
    case 13 :
        switch( _case )
        {
        case  6: edge = test6 [_config][2]; break;
        case  7: edge = test7 [_config][4]; break;
        case 12: edge = test12[_config][3]; break;
        case 13: edge = tiling13_5_1[_config][_subconfig][0]; break;
        }
        switch( edge )
        {
        case  0 :
          t  = _cube[0] / ( _cube[0] - _cube[1]);
          At = 0;
          Bt = _cube[3] + ( _cube[2] - _cube[3]) * t;
          Ct = _cube[7] + ( _cube[6] - _cube[7]) * t;
          Dt = _cube[4] + ( _cube[5] - _cube[4]) * t;
          break;
        case  1 :
          t  = _cube[1] / ( _cube[1] - _cube[2]);
          At = 0;
          Bt = _cube[0] + ( _cube[3] - _cube[0]) * t;
          Ct = _cube[4] + ( _cube[7] - _cube[4]) * t;
          Dt = _cube[5] + ( _cube[6] - _cube[5]) * t;
          break;
        case  2 :
          t  = _cube[2] / ( _cube[2] - _cube[3]);
          At = 0;
          Bt = _cube[1] + ( _cube[0] - _cube[1]) * t;
          Ct = _cube[5] + ( _cube[4] - _cube[5]) * t;
          Dt = _cube[6] + ( _cube[7] - _cube[6]) * t;
          break;
        case  3 :
          t  = _cube[3] / ( _cube[3] - _cube[0]);
          At = 0;
          Bt = _cube[2] + ( _cube[1] - _cube[2]) * t;
          Ct = _cube[6] + ( _cube[5] - _cube[6]) * t;
          Dt = _cube[7] + ( _cube[4] - _cube[7]) * t;
          break;
        case  4 :
          t  = _cube[4] / ( _cube[4] - _cube[5]);
          At = 0;
          Bt = _cube[7] + ( _cube[6] - _cube[7]) * t;
          Ct = _cube[3] + ( _cube[2] - _cube[3]) * t;
          Dt = _cube[0] + ( _cube[1] - _cube[0]) * t;
          break;
        case  5 :
          t  = _cube[5] / ( _cube[5] - _cube[6]);
          At = 0;
          Bt = _cube[4] + ( _cube[7] - _cube[4]) * t;
          Ct = _cube[0] + ( _cube[3] - _cube[0]) * t;
          Dt = _cube[1] + ( _cube[2] - _cube[1]) * t;
          break;
        case  6 :
          t  = _cube[6] / ( _cube[6] - _cube[7]);
          At = 0;
          Bt = _cube[5] + ( _cube[4] - _cube[5]) * t;
          Ct = _cube[1] + ( _cube[0] - _cube[1]) * t;
          Dt = _cube[2] + ( _cube[3] - _cube[2]) * t;
          break;
        case  7 :
          t  = _cube[7] / ( _cube[7] - _cube[4]);
          At = 0;
          Bt = _cube[6] + ( _cube[5] - _cube[6]) * t;
          Ct = _cube[2] + ( _cube[1] - _cube[2]) * t;
          Dt = _cube[3] + ( _cube[0] - _cube[3]) * t;
          break;
        case  8 :
          t  = _cube[0] / ( _cube[0] - _cube[4]);
          At = 0;
          Bt = _cube[3] + ( _cube[7] - _cube[3]) * t;
          Ct = _cube[2] + ( _cube[6] - _cube[2]) * t;
          Dt = _cube[1] + ( _cube[5] - _cube[1]) * t;
          break;
        case  9 :
          t  = _cube[1] / ( _cube[1] - _cube[5]);
          At = 0;
          Bt = _cube[0] + ( _cube[4] - _cube[0]) * t;
          Ct = _cube[3] + ( _cube[7] - _cube[3]) * t;
          Dt = _cube[2] + ( _cube[6] - _cube[2]) * t;
          break;
        case 10 :
          t  = _cube[2] / ( _cube[2] - _cube[6]);
          At = 0;
          Bt = _cube[1] + ( _cube[5] - _cube[1]) * t;
          Ct = _cube[0] + ( _cube[4] - _cube[0]) * t;
          Dt = _cube[3] + ( _cube[7] - _cube[3]) * t;
          break;
        case 11 :
          t  = _cube[3] / ( _cube[3] - _cube[7]);
          At = 0;
          Bt = _cube[2] + ( _cube[6] - _cube[2]) * t;
          Ct = _cube[1] + ( _cube[5] - _cube[1]) * t;
          Dt = _cube[0] + ( _cube[4] - _cube[0]) * t;
          break;
        default: OVITO_ASSERT_MSG(false, "Marching cubes", "Invalid edge"); break;
        }
        break;

    default: OVITO_ASSERT_MSG(false, "Marching cubes", "Invalid ambiguous case");  break;
    }

    if(At >= 0) test ++;
    if(Bt >= 0) test += 2;
    if(Ct >= 0) test += 4;
    if(Dt >= 0) test += 8;
    switch( test )
    {
    case  0: return s>0;
    case  1: return s>0;
    case  2: return s>0;
    case  3: return s>0;
    case  4: return s>0;
    case  5: if(At * Ct - Bt * Dt <  _epsilon) return s>0; break;
    case  6: return s>0;
    case  7: return s<0;
    case  8: return s>0;
    case  9: return s>0;
    case 10: if(At * Ct - Bt * Dt >= _epsilon) return s>0; break;
    case 11: return s<0;
    case 12: return s>0;
    case 13: return s<0;
    case 14: return s<0;
    case 15: return s<0;
    }

    return s<0;
}

/******************************************************************************
* Processes a single cube.
******************************************************************************/
void MarchingCubes::processCube(int i, int j, int k)
{
    HalfEdgeMesh::vertex_index v12 = HalfEdgeMesh::InvalidIndex;
    _case   = cases[_lut_entry][0];
    _config = cases[_lut_entry][1];
    _subconfig = 0;

    switch(_case) {
    case  0 :
        break;

    case  1 :
        addTriangle(i,j,k, tiling1[_config], 1);
        break;

    case  2 :
        addTriangle(i,j,k, tiling2[_config], 2);
        break;

    case  3 :
        if(testFace(test3[_config]))
            addTriangle(i,j,k, tiling3_2[_config], 4); // 3.2
        else
            addTriangle(i,j,k, tiling3_1[_config], 2); // 3.1
        break;

    case  4 :
        if(testInterior(test4[_config]))
            addTriangle(i,j,k, tiling4_1[_config], 2); // 4.1.1
        else
            addTriangle(i,j,k, tiling4_2[_config], 6); // 4.1.2
        break;

    case  5 :
        addTriangle(i,j,k, tiling5[_config], 3);
        break;

    case  6 :
        if(testFace(test6[_config][0]))
            addTriangle(i,j,k, tiling6_2[_config], 5); // 6.2
        else
        {
            if(testInterior(test6[_config][1]))
                addTriangle(i,j,k, tiling6_1_1[_config], 3); // 6.1.1
            else
            {
                v12 = createCenterVertex(i,j,k);
                addTriangle(i,j,k, tiling6_1_2[_config], 9 , v12); // 6.1.2
            }
        }
        break;

    case  7 :
        if(testFace(test7[_config][0])) _subconfig +=  1;
        if(testFace(test7[_config][1])) _subconfig +=  2;
        if(testFace(test7[_config][2])) _subconfig +=  4;
        switch(_subconfig)
        {
        case 0 :
            addTriangle(i,j,k, tiling7_1[_config], 3); break;
        case 1 :
            addTriangle(i,j,k, tiling7_2[_config][0], 5); break;
        case 2 :
            addTriangle(i,j,k, tiling7_2[_config][1], 5); break;
        case 3 :
            v12 = createCenterVertex(i,j,k);
            addTriangle(i,j,k, tiling7_3[_config][0], 9, v12); break;
        case 4 :
            addTriangle(i,j,k, tiling7_2[_config][2], 5); break;
        case 5 :
            v12 = createCenterVertex(i,j,k);
            addTriangle(i,j,k, tiling7_3[_config][1], 9, v12); break;
        case 6 :
            v12 = createCenterVertex(i,j,k);
            addTriangle(i,j,k, tiling7_3[_config][2], 9, v12); break;
        case 7 :
            if(testInterior(test7[_config][3]))
                addTriangle(i,j,k, tiling7_4_2[_config], 9);
            else
                addTriangle(i,j,k, tiling7_4_1[_config], 5);
            break;
        };
        break;

    case  8 :
        addTriangle(i,j,k, tiling8[_config], 2);
        break;

    case  9 :
        addTriangle(i,j,k, tiling9[_config], 4);
        break;

    case 10 :
        if(testFace(test10[_config][0])) {
            if(testFace(test10[_config][1])) {
                addTriangle(i,j,k, tiling10_1_1_[_config], 4); // 10.1.1
            }
            else {
                v12 = createCenterVertex(i,j,k);
                addTriangle(i,j,k, tiling10_2[_config], 8, v12); // 10.2
            }
        }
        else {
            if(testFace(test10[_config][1])) {
                v12 = createCenterVertex(i,j,k);
                addTriangle(i,j,k, tiling10_2_[_config], 8, v12); // 10.2
            }
            else {
                if(testInterior(test10[_config][2]))
                    addTriangle(i,j,k, tiling10_1_1[_config], 4); // 10.1.1
                else
                    addTriangle(i,j,k, tiling10_1_2[_config], 8); // 10.1.2
            }
        }
        break;

    case 11 :
        addTriangle(i,j,k, tiling11[_config], 4);
        break;

    case 12 :
        if(testFace(test12[_config][0])) {
            if(testFace(test12[_config][1])) {
                addTriangle(i,j,k, tiling12_1_1_[_config], 4); // 12.1.1
            }
            else {
                v12 = createCenterVertex(i,j,k);
                addTriangle(i,j,k, tiling12_2[_config], 8, v12); // 12.2
            }
        }
        else {
            if(testFace(test12[_config][1])) {
                v12 = createCenterVertex(i,j,k);
                addTriangle(i,j,k, tiling12_2_[_config], 8, v12); // 12.2
            }
            else {
                if(testInterior(test12[_config][2]))
                    addTriangle(i,j,k, tiling12_1_1[_config], 4); // 12.1.1
                else
                    addTriangle(i,j,k, tiling12_1_2[_config], 8); // 12.1.2
            }
        }
        break;

    case 13 :
        if(testFace(test13[_config][0])) _subconfig +=  1;
        if(testFace(test13[_config][1])) _subconfig +=  2;
        if(testFace(test13[_config][2])) _subconfig +=  4;
        if(testFace(test13[_config][3])) _subconfig +=  8;
        if(testFace(test13[_config][4])) _subconfig += 16;
        if(testFace(test13[_config][5])) _subconfig += 32;
        switch(subconfig13[_subconfig]) {
            case 0 :/* 13.1 */
                addTriangle(i,j,k, tiling13_1[_config], 4); break;

            case 1 :/* 13.2 */
                addTriangle(i,j,k, tiling13_2[_config][0], 6); break;
            case 2 :/* 13.2 */
                addTriangle(i,j,k, tiling13_2[_config][1], 6); break;
            case 3 :/* 13.2 */
                addTriangle(i,j,k, tiling13_2[_config][2], 6); break;
            case 4 :/* 13.2 */
                addTriangle(i,j,k, tiling13_2[_config][3], 6); break;
            case 5 :/* 13.2 */
                addTriangle(i,j,k, tiling13_2[_config][4], 6); break;
            case 6 :/* 13.2 */
                addTriangle(i,j,k, tiling13_2[_config][5], 6); break;

            case 7 :/* 13.3 */
                v12 = createCenterVertex(i,j,k);
                addTriangle(i,j,k, tiling13_3[_config][0], 10, v12); break;
            case 8 :/* 13.3 */
                v12 = createCenterVertex(i,j,k);
                addTriangle(i,j,k, tiling13_3[_config][1], 10, v12); break;
            case 9 :/* 13.3 */
                v12 = createCenterVertex(i,j,k);
                addTriangle(i,j,k, tiling13_3[_config][2], 10, v12); break;
            case 10 :/* 13.3 */
                v12 = createCenterVertex(i,j,k);
                addTriangle(i,j,k, tiling13_3[_config][3], 10, v12); break;
            case 11 :/* 13.3 */
                v12 = createCenterVertex(i,j,k);
                addTriangle(i,j,k, tiling13_3[_config][4], 10, v12); break;
            case 12 :/* 13.3 */
                v12 = createCenterVertex(i,j,k);
                addTriangle(i,j,k, tiling13_3[_config][5], 10, v12); break;
            case 13 :/* 13.3 */
                v12 = createCenterVertex(i,j,k);
                addTriangle(i,j,k, tiling13_3[_config][6], 10, v12); break;
            case 14 :/* 13.3 */
                v12 = createCenterVertex(i,j,k);
                addTriangle(i,j,k, tiling13_3[_config][7], 10, v12); break;
            case 15 :/* 13.3 */
                v12 = createCenterVertex(i,j,k);
                addTriangle(i,j,k, tiling13_3[_config][8], 10, v12); break;
            case 16 :/* 13.3 */
                v12 = createCenterVertex(i,j,k);
                addTriangle(i,j,k, tiling13_3[_config][9], 10, v12); break;
            case 17 :/* 13.3 */
                v12 = createCenterVertex(i,j,k);
                addTriangle(i,j,k, tiling13_3[_config][10], 10, v12); break;
            case 18 :/* 13.3 */
                v12 = createCenterVertex(i,j,k);
                addTriangle(i,j,k, tiling13_3[_config][11], 10, v12); break;

            case 19 :/* 13.4 */
                v12 = createCenterVertex(i,j,k);
                addTriangle(i,j,k, tiling13_4[_config][0], 12, v12); break;
            case 20 :/* 13.4 */
                v12 = createCenterVertex(i,j,k);
                addTriangle(i,j,k, tiling13_4[_config][1], 12, v12); break;
            case 21 :/* 13.4 */
                v12 = createCenterVertex(i,j,k);
                addTriangle(i,j,k, tiling13_4[_config][2], 12, v12); break;
            case 22 :/* 13.4 */
                v12 = createCenterVertex(i,j,k);
                addTriangle(i,j,k, tiling13_4[_config][3], 12, v12); break;

            case 23 :/* 13.5 */
                _subconfig = 0;
                if(testInterior(test13[_config][6]))
                    addTriangle(i,j,k, tiling13_5_1[_config][0], 6);
                else
                    addTriangle(i,j,k, tiling13_5_2[_config][0], 10);
                break;
            case 24 :/* 13.5 */
                _subconfig = 1;
                if(testInterior(test13[_config][6]))
                    addTriangle(i,j,k, tiling13_5_1[_config][1], 6);
                else
                    addTriangle(i,j,k, tiling13_5_2[_config][1], 10);
                break;
            case 25 :/* 13.5 */
                _subconfig = 2;
                if(testInterior(test13[_config][6]))
                    addTriangle(i,j,k, tiling13_5_1[_config][2], 6);
                else
                    addTriangle(i,j,k, tiling13_5_2[_config][2], 10);
                break;
            case 26 :/* 13.5 */
                _subconfig = 3;
                if(testInterior(test13[_config][6]))
                    addTriangle(i,j,k, tiling13_5_1[_config][3], 6);
                else
                    addTriangle(i,j,k, tiling13_5_2[_config][3], 10);
                break;

            case 27 :/* 13.3 */
                v12 = createCenterVertex(i,j,k);
                addTriangle(i,j,k, tiling13_3_[_config][0], 10, v12); break;
            case 28 :/* 13.3 */
                v12 = createCenterVertex(i,j,k);
                addTriangle(i,j,k, tiling13_3_[_config][1], 10, v12); break;
            case 29 :/* 13.3 */
                v12 = createCenterVertex(i,j,k);
                addTriangle(i,j,k, tiling13_3_[_config][2], 10, v12); break;
            case 30 :/* 13.3 */
                v12 = createCenterVertex(i,j,k);
                addTriangle(i,j,k, tiling13_3_[_config][3], 10, v12); break;
            case 31 :/* 13.3 */
                v12 = createCenterVertex(i,j,k);
                addTriangle(i,j,k, tiling13_3_[_config][4], 10, v12); break;
            case 32 :/* 13.3 */
                v12 = createCenterVertex(i,j,k);
                addTriangle(i,j,k, tiling13_3_[_config][5], 10, v12); break;
            case 33 :/* 13.3 */
                v12 = createCenterVertex(i,j,k);
                addTriangle(i,j,k, tiling13_3_[_config][6], 10, v12); break;
            case 34 :/* 13.3 */
                v12 = createCenterVertex(i,j,k);
                addTriangle(i,j,k, tiling13_3_[_config][7], 10, v12); break;
            case 35 :/* 13.3 */
                v12 = createCenterVertex(i,j,k);
                addTriangle(i,j,k, tiling13_3_[_config][8], 10, v12); break;
            case 36 :/* 13.3 */
                v12 = createCenterVertex(i,j,k);
                addTriangle(i,j,k, tiling13_3_[_config][9], 10, v12); break;
            case 37 :/* 13.3 */
                v12 = createCenterVertex(i,j,k);
                addTriangle(i,j,k, tiling13_3_[_config][10], 10, v12); break;
            case 38 :/* 13.3 */
                v12 = createCenterVertex(i,j,k);
                addTriangle(i,j,k, tiling13_3_[_config][11], 10, v12); break;

            case 39 :/* 13.2 */
                addTriangle(i,j,k, tiling13_2_[_config][0], 6); break;
            case 40 :/* 13.2 */
                addTriangle(i,j,k, tiling13_2_[_config][1], 6); break;
            case 41 :/* 13.2 */
                addTriangle(i,j,k, tiling13_2_[_config][2], 6); break;
            case 42 :/* 13.2 */
                addTriangle(i,j,k, tiling13_2_[_config][3], 6); break;
            case 43 :/* 13.2 */
                addTriangle(i,j,k, tiling13_2_[_config][4], 6); break;
            case 44 :/* 13.2 */
                addTriangle(i,j,k, tiling13_2_[_config][5], 6); break;

            case 45 :/* 13.1 */
                addTriangle(i,j,k, tiling13_1_[_config], 4); break;

            default :
                OVITO_ASSERT_MSG(false, "Marching cubes", "Impossible case 13?");
          }
          break;

      case 14 :
          addTriangle(i,j,k, tiling14[_config], 4);
          break;
    };
}

/******************************************************************************
* Adds triangles to the mesh.
******************************************************************************/
void MarchingCubes::addTriangle(int i, int j, int k, const char* trig, char n, HalfEdgeMesh::vertex_index v12)
{
    HalfEdgeMesh::vertex_index tv[3];

    for(int t = 0; t < 3 * n; t++) {
        switch(trig[t]) {
            case  0: tv[t % 3] = getEdgeVert(i  , j  , k,  0); break;
            case  1: tv[t % 3] = getEdgeVert(i+1, j  , k,  1); break;
            case  2: tv[t % 3] = getEdgeVert(i  , j+1, k,  0); break;
            case  3: tv[t % 3] = getEdgeVert(i  , j  , k,  1); break;
            case  4: tv[t % 3] = getEdgeVert(i  , j  , k+1,0); break;
            case  5: tv[t % 3] = getEdgeVert(i+1, j  , k+1,1); break;
            case  6: tv[t % 3] = getEdgeVert(i  , j+1, k+1,0); break;
            case  7: tv[t % 3] = getEdgeVert(i  , j  , k+1,1); break;
            case  8: tv[t % 3] = getEdgeVert(i  , j  , k,  2); break;
            case  9: tv[t % 3] = getEdgeVert(i+1, j  , k,  2); break;
            case 10: tv[t % 3] = getEdgeVert(i+1, j+1, k,  2); break;
            case 11: tv[t % 3] = getEdgeVert(i  , j+1, k,  2); break;
            case 12: tv[t % 3] = v12; break;
            default: break;
        }
        OVITO_ASSERT_MSG(tv[t%3] != HalfEdgeMesh::InvalidIndex, "Marching cubes", "invalid triangle");

        if(t%3 == 2) {
            if(_lowerIsSolid)
                _outputMesh.createFace({tv[0], tv[1], tv[2]});
            else
                _outputMesh.createFace({tv[2], tv[1], tv[0]});
        }
    }
}

/******************************************************************************
* Adds a vertex inside the current cube.
******************************************************************************/
HalfEdgeMesh::vertex_index MarchingCubes::createCenterVertex(int i, int j, int k)
{
    int u = 0;
    Point3 p = Point3::Origin();

    // Computes the average of the intersection points of the cube
    auto addPosition = [this, &p, &u](int i, int j, int k, int axis) {
        HalfEdgeMesh::vertex_index v = getEdgeVert(i, j, k, axis);
        if(v != HalfEdgeMesh::InvalidIndex) {
            const Point3& vp = mesh().vertexPosition(v);
            p.x() += vp.x();
            p.y() += vp.y();
            p.z() += vp.z();
            if(i == _size_x) p.x() += _size_x;
            if(j == _size_y) p.y() += _size_y;
            if(k == _size_z) p.z() += _size_z;
            ++u;
        }
    };
    addPosition(i  , j  , k,  0);
    addPosition(i+1, j  , k,  1);
    addPosition(i  , j+1, k,  0);
    addPosition(i  , j  , k,  1);
    addPosition(i  , j  , k+1,0);
    addPosition(i+1, j  , k+1,1);
    addPosition(i  , j+1, k+1,0);
    addPosition(i  , j  , k+1,1);
    addPosition(i  , j  , k,  2);
    addPosition(i+1, j  , k,  2);
    addPosition(i+1, j+1, k,  2);
    addPosition(i  , j+1, k,  2);

    p.x() /= u;
    p.y() /= u;
    p.z() /= u;

    return _outputMesh.createVertex(p);
}

}	// End of namespace
}	// End of namespace
<|MERGE_RESOLUTION|>--- conflicted
+++ resolved
@@ -1,699 +1,686 @@
-///////////////////////////////////////////////////////////////////////////////
-//
-//  Copyright (2019) Alexander Stukowski
-//
-//  This file is part of OVITO (Open Visualization Tool).
-//
-//  OVITO is free software; you can redistribute it and/or modify
-//  it under the terms of the GNU General Public License as published by
-//  the Free Software Foundation; either version 2 of the License, or
-//  (at your option) any later version.
-//
-//  OVITO is distributed in the hope that it will be useful,
-//  but WITHOUT ANY WARRANTY; without even the implied warranty of
-//  MERCHANTABILITY or FITNESS FOR A PARTICULAR PURPOSE.  See the
-//  GNU General Public License for more details.
-//
-//  You should have received a copy of the GNU General Public License
-//  along with this program.  If not, see <http://www.gnu.org/licenses/>.
-//
-///////////////////////////////////////////////////////////////////////////////
-
-#include <plugins/grid/Grid.h>
-#include "MarchingCubes.h"
-#include "MarchingCubesLookupTable.h"
-
-namespace Ovito { namespace Grid {
-
-/******************************************************************************
-* Constructor.
-******************************************************************************/
-<<<<<<< HEAD
-MarchingCubes::MarchingCubes(SurfaceMeshData& outputMesh, int size_x, int size_y, int size_z, const FloatType* data, size_t stride, bool lowerIsSolid) :
-=======
-MarchingCubes::MarchingCubes(int size_x, int size_y, int size_z, std::array<bool,3> pbcFlags, const FloatType* data, size_t stride, HalfEdgeMesh<>& outputMesh, bool lowerIsSolid) :
-    _data_size_x(size_x),
-    _data_size_y(size_y),
-    _data_size_z(size_z),
-    _size_x(size_x + (pbcFlags[0]?0:1)),
-    _size_y(size_y + (pbcFlags[1]?0:1)),
-    _size_z(size_z + (pbcFlags[2]?0:1)),
-    _pbcFlags(pbcFlags),
-    _data(data),
-    _dataStride(stride),
->>>>>>> ee4dbcb6
-    _outputMesh(outputMesh),
-    _pbcFlags(outputMesh.cell().pbcFlags()),
-    _data_size_x(size_x),
-    _data_size_y(size_y),
-    _data_size_z(size_z),
-    _size_x(size_x + (_pbcFlags[0]?0:1)),
-    _size_y(size_y + (_pbcFlags[1]?0:1)),
-    _size_z(size_z + (_pbcFlags[2]?0:1)),
-    _data(data),
-    _dataStride(stride),
-    _cubeVerts(_size_x * _size_y * _size_z * 3, HalfEdgeMesh::InvalidIndex),
-    _lowerIsSolid(lowerIsSolid)
-{
-    OVITO_ASSERT(stride >= 1);
-    OVITO_ASSERT(outputMesh.vertexCount() == 0);
-    OVITO_ASSERT(outputMesh.faceCount() == 0);
-}
-
-/******************************************************************************
-* Main method that constructs the isosurface mesh.
-******************************************************************************/
-bool MarchingCubes::generateIsosurface(FloatType isolevel, Task& promise)
-{
-    promise.setProgressMaximum(_size_z * 2);
-    promise.setProgressValue(0);
-    computeIntersectionPoints(isolevel, promise);
-    if(promise.isCanceled()) return false;
-
-    for(int k = 0; k < _size_z && !promise.isCanceled(); k++, promise.incrementProgressValue()) {
-        for(int j = 0; j < _size_y; j++) {
-            for(int i = 0; i < _size_x; i++) {
-                _lut_entry = 0;
-                for(int p = 0; p < 8; ++p) {
-                    _cube[p] = getFieldValue(i+((p^(p>>1))&1), j+((p>>1)&1), k+((p>>2)&1)) - isolevel;
-                    if(std::abs(_cube[p]) < _epsilon) _cube[p] = _epsilon;
-                    if(_cube[p] > 0) _lut_entry += 1 << p;
-                }
-                processCube(i,j,k);
-            }
-        }
-    }
-    return !promise.isCanceled();
-}
-
-/******************************************************************************
-* Compute the intersection points with the isosurface along the cube edges.
-******************************************************************************/
-void MarchingCubes::computeIntersectionPoints(FloatType isolevel, Task& promise)
-{
-    if(_pbcFlags[0] && _pbcFlags[1] && _pbcFlags[2])
-        _outputMesh.setSpaceFillingRegion(1);
-    for(int k = 0; k < _size_z && !promise.isCanceled(); k++, promise.incrementProgressValue()) {
-        for(int j = 0; j < _size_y; j++) {
-            for(int i = 0; i < _size_x; i++) {
-                FloatType cube[8];
-                cube[0] = getFieldValue(i,   j,   k  ) - isolevel;
-                cube[1] = getFieldValue(i+1, j,   k  ) - isolevel;
-                cube[3] = getFieldValue(i,   j+1, k  ) - isolevel;
-                cube[4] = getFieldValue(i,   j,   k+1) - isolevel;
-
-                if(std::abs(cube[0]) < _epsilon) cube[0] = _epsilon;
-                if(std::abs(cube[1]) < _epsilon) cube[1] = _epsilon;
-                if(std::abs(cube[3]) < _epsilon) cube[3] = _epsilon;
-                if(std::abs(cube[4]) < _epsilon) cube[4] = _epsilon;
-
-                if(_lowerIsSolid) {
-                    if(cube[0] > 0) _outputMesh.setSpaceFillingRegion(0);
-                }
-                else {
-                    if(cube[0] < 0) _outputMesh.setSpaceFillingRegion(0);
-                }
-                if(cube[1]*cube[0] < 0) createEdgeVertexX(i,j,k, cube[0] / (cube[0] - cube[1]));
-                if(cube[3]*cube[0] < 0) createEdgeVertexY(i,j,k, cube[0] / (cube[0] - cube[3]));
-                if(cube[4]*cube[0] < 0) createEdgeVertexZ(i,j,k, cube[0] / (cube[0] - cube[4]));
-            }
-        }
-    }
-}
-
-/******************************************************************************
-* Test a face.
-* if face>0 return true if the face contains a part of the surface
-******************************************************************************/
-bool MarchingCubes::testFace(char face)
-{
-    FloatType A,B,C,D;
-
-    switch(face)
-    {
-    case -1: case 1:  A = _cube[0];  B = _cube[4];  C = _cube[5];  D = _cube[1];  break;
-    case -2: case 2:  A = _cube[1];  B = _cube[5];  C = _cube[6];  D = _cube[2];  break;
-    case -3: case 3:  A = _cube[2];  B = _cube[6];  C = _cube[7];  D = _cube[3];  break;
-    case -4: case 4:  A = _cube[3];  B = _cube[7];  C = _cube[4];  D = _cube[0];  break;
-    case -5: case 5:  A = _cube[0];  B = _cube[3];  C = _cube[2];  D = _cube[1];  break;
-    case -6: case 6:  A = _cube[4];  B = _cube[7];  C = _cube[6];  D = _cube[5];  break;
-    default: OVITO_ASSERT_MSG(false, "Marching cubes", "Invalid face code");
-    };
-
-    if(std::abs(A*C - B*D) < _epsilon)
-        return face >= 0;
-    return face * A * (A*C - B*D) >= 0;  // face and A invert signs
-}
-
-
-/******************************************************************************
-* Test the interior of a cube.
-* if s == 7, return true  if the interior is empty
-* if s ==-7, return false if the interior is empty
-******************************************************************************/
-bool MarchingCubes::testInterior(char s)
-{
-    FloatType t, At=0, Bt=0, Ct=0, Dt=0, a, b;
-    char  test =  0;
-    char  edge = -1; // reference edge of the triangulation
-
-    switch( _case )
-    {
-    case  4 :
-    case 10 :
-        a = ( _cube[4] - _cube[0]) * ( _cube[6] - _cube[2]) - ( _cube[7] - _cube[3]) * ( _cube[5] - _cube[1]);
-        b =  _cube[2] * ( _cube[4] - _cube[0]) + _cube[0] * ( _cube[6] - _cube[2] )
-                - _cube[1] * ( _cube[7] - _cube[3]) - _cube[3] * ( _cube[5] - _cube[1]);
-        t = - b / (2*a);
-        if(t<0 || t>1) return s>0;
-
-        At = _cube[0] + ( _cube[4] - _cube[0]) * t;
-        Bt = _cube[3] + ( _cube[7] - _cube[3]) * t;
-        Ct = _cube[2] + ( _cube[6] - _cube[2]) * t;
-        Dt = _cube[1] + ( _cube[5] - _cube[1]) * t;
-        break;
-
-    case  6 :
-    case  7 :
-    case 12 :
-    case 13 :
-        switch( _case )
-        {
-        case  6: edge = test6 [_config][2]; break;
-        case  7: edge = test7 [_config][4]; break;
-        case 12: edge = test12[_config][3]; break;
-        case 13: edge = tiling13_5_1[_config][_subconfig][0]; break;
-        }
-        switch( edge )
-        {
-        case  0 :
-          t  = _cube[0] / ( _cube[0] - _cube[1]);
-          At = 0;
-          Bt = _cube[3] + ( _cube[2] - _cube[3]) * t;
-          Ct = _cube[7] + ( _cube[6] - _cube[7]) * t;
-          Dt = _cube[4] + ( _cube[5] - _cube[4]) * t;
-          break;
-        case  1 :
-          t  = _cube[1] / ( _cube[1] - _cube[2]);
-          At = 0;
-          Bt = _cube[0] + ( _cube[3] - _cube[0]) * t;
-          Ct = _cube[4] + ( _cube[7] - _cube[4]) * t;
-          Dt = _cube[5] + ( _cube[6] - _cube[5]) * t;
-          break;
-        case  2 :
-          t  = _cube[2] / ( _cube[2] - _cube[3]);
-          At = 0;
-          Bt = _cube[1] + ( _cube[0] - _cube[1]) * t;
-          Ct = _cube[5] + ( _cube[4] - _cube[5]) * t;
-          Dt = _cube[6] + ( _cube[7] - _cube[6]) * t;
-          break;
-        case  3 :
-          t  = _cube[3] / ( _cube[3] - _cube[0]);
-          At = 0;
-          Bt = _cube[2] + ( _cube[1] - _cube[2]) * t;
-          Ct = _cube[6] + ( _cube[5] - _cube[6]) * t;
-          Dt = _cube[7] + ( _cube[4] - _cube[7]) * t;
-          break;
-        case  4 :
-          t  = _cube[4] / ( _cube[4] - _cube[5]);
-          At = 0;
-          Bt = _cube[7] + ( _cube[6] - _cube[7]) * t;
-          Ct = _cube[3] + ( _cube[2] - _cube[3]) * t;
-          Dt = _cube[0] + ( _cube[1] - _cube[0]) * t;
-          break;
-        case  5 :
-          t  = _cube[5] / ( _cube[5] - _cube[6]);
-          At = 0;
-          Bt = _cube[4] + ( _cube[7] - _cube[4]) * t;
-          Ct = _cube[0] + ( _cube[3] - _cube[0]) * t;
-          Dt = _cube[1] + ( _cube[2] - _cube[1]) * t;
-          break;
-        case  6 :
-          t  = _cube[6] / ( _cube[6] - _cube[7]);
-          At = 0;
-          Bt = _cube[5] + ( _cube[4] - _cube[5]) * t;
-          Ct = _cube[1] + ( _cube[0] - _cube[1]) * t;
-          Dt = _cube[2] + ( _cube[3] - _cube[2]) * t;
-          break;
-        case  7 :
-          t  = _cube[7] / ( _cube[7] - _cube[4]);
-          At = 0;
-          Bt = _cube[6] + ( _cube[5] - _cube[6]) * t;
-          Ct = _cube[2] + ( _cube[1] - _cube[2]) * t;
-          Dt = _cube[3] + ( _cube[0] - _cube[3]) * t;
-          break;
-        case  8 :
-          t  = _cube[0] / ( _cube[0] - _cube[4]);
-          At = 0;
-          Bt = _cube[3] + ( _cube[7] - _cube[3]) * t;
-          Ct = _cube[2] + ( _cube[6] - _cube[2]) * t;
-          Dt = _cube[1] + ( _cube[5] - _cube[1]) * t;
-          break;
-        case  9 :
-          t  = _cube[1] / ( _cube[1] - _cube[5]);
-          At = 0;
-          Bt = _cube[0] + ( _cube[4] - _cube[0]) * t;
-          Ct = _cube[3] + ( _cube[7] - _cube[3]) * t;
-          Dt = _cube[2] + ( _cube[6] - _cube[2]) * t;
-          break;
-        case 10 :
-          t  = _cube[2] / ( _cube[2] - _cube[6]);
-          At = 0;
-          Bt = _cube[1] + ( _cube[5] - _cube[1]) * t;
-          Ct = _cube[0] + ( _cube[4] - _cube[0]) * t;
-          Dt = _cube[3] + ( _cube[7] - _cube[3]) * t;
-          break;
-        case 11 :
-          t  = _cube[3] / ( _cube[3] - _cube[7]);
-          At = 0;
-          Bt = _cube[2] + ( _cube[6] - _cube[2]) * t;
-          Ct = _cube[1] + ( _cube[5] - _cube[1]) * t;
-          Dt = _cube[0] + ( _cube[4] - _cube[0]) * t;
-          break;
-        default: OVITO_ASSERT_MSG(false, "Marching cubes", "Invalid edge"); break;
-        }
-        break;
-
-    default: OVITO_ASSERT_MSG(false, "Marching cubes", "Invalid ambiguous case");  break;
-    }
-
-    if(At >= 0) test ++;
-    if(Bt >= 0) test += 2;
-    if(Ct >= 0) test += 4;
-    if(Dt >= 0) test += 8;
-    switch( test )
-    {
-    case  0: return s>0;
-    case  1: return s>0;
-    case  2: return s>0;
-    case  3: return s>0;
-    case  4: return s>0;
-    case  5: if(At * Ct - Bt * Dt <  _epsilon) return s>0; break;
-    case  6: return s>0;
-    case  7: return s<0;
-    case  8: return s>0;
-    case  9: return s>0;
-    case 10: if(At * Ct - Bt * Dt >= _epsilon) return s>0; break;
-    case 11: return s<0;
-    case 12: return s>0;
-    case 13: return s<0;
-    case 14: return s<0;
-    case 15: return s<0;
-    }
-
-    return s<0;
-}
-
-/******************************************************************************
-* Processes a single cube.
-******************************************************************************/
-void MarchingCubes::processCube(int i, int j, int k)
-{
-    HalfEdgeMesh::vertex_index v12 = HalfEdgeMesh::InvalidIndex;
-    _case   = cases[_lut_entry][0];
-    _config = cases[_lut_entry][1];
-    _subconfig = 0;
-
-    switch(_case) {
-    case  0 :
-        break;
-
-    case  1 :
-        addTriangle(i,j,k, tiling1[_config], 1);
-        break;
-
-    case  2 :
-        addTriangle(i,j,k, tiling2[_config], 2);
-        break;
-
-    case  3 :
-        if(testFace(test3[_config]))
-            addTriangle(i,j,k, tiling3_2[_config], 4); // 3.2
-        else
-            addTriangle(i,j,k, tiling3_1[_config], 2); // 3.1
-        break;
-
-    case  4 :
-        if(testInterior(test4[_config]))
-            addTriangle(i,j,k, tiling4_1[_config], 2); // 4.1.1
-        else
-            addTriangle(i,j,k, tiling4_2[_config], 6); // 4.1.2
-        break;
-
-    case  5 :
-        addTriangle(i,j,k, tiling5[_config], 3);
-        break;
-
-    case  6 :
-        if(testFace(test6[_config][0]))
-            addTriangle(i,j,k, tiling6_2[_config], 5); // 6.2
-        else
-        {
-            if(testInterior(test6[_config][1]))
-                addTriangle(i,j,k, tiling6_1_1[_config], 3); // 6.1.1
-            else
-            {
-                v12 = createCenterVertex(i,j,k);
-                addTriangle(i,j,k, tiling6_1_2[_config], 9 , v12); // 6.1.2
-            }
-        }
-        break;
-
-    case  7 :
-        if(testFace(test7[_config][0])) _subconfig +=  1;
-        if(testFace(test7[_config][1])) _subconfig +=  2;
-        if(testFace(test7[_config][2])) _subconfig +=  4;
-        switch(_subconfig)
-        {
-        case 0 :
-            addTriangle(i,j,k, tiling7_1[_config], 3); break;
-        case 1 :
-            addTriangle(i,j,k, tiling7_2[_config][0], 5); break;
-        case 2 :
-            addTriangle(i,j,k, tiling7_2[_config][1], 5); break;
-        case 3 :
-            v12 = createCenterVertex(i,j,k);
-            addTriangle(i,j,k, tiling7_3[_config][0], 9, v12); break;
-        case 4 :
-            addTriangle(i,j,k, tiling7_2[_config][2], 5); break;
-        case 5 :
-            v12 = createCenterVertex(i,j,k);
-            addTriangle(i,j,k, tiling7_3[_config][1], 9, v12); break;
-        case 6 :
-            v12 = createCenterVertex(i,j,k);
-            addTriangle(i,j,k, tiling7_3[_config][2], 9, v12); break;
-        case 7 :
-            if(testInterior(test7[_config][3]))
-                addTriangle(i,j,k, tiling7_4_2[_config], 9);
-            else
-                addTriangle(i,j,k, tiling7_4_1[_config], 5);
-            break;
-        };
-        break;
-
-    case  8 :
-        addTriangle(i,j,k, tiling8[_config], 2);
-        break;
-
-    case  9 :
-        addTriangle(i,j,k, tiling9[_config], 4);
-        break;
-
-    case 10 :
-        if(testFace(test10[_config][0])) {
-            if(testFace(test10[_config][1])) {
-                addTriangle(i,j,k, tiling10_1_1_[_config], 4); // 10.1.1
-            }
-            else {
-                v12 = createCenterVertex(i,j,k);
-                addTriangle(i,j,k, tiling10_2[_config], 8, v12); // 10.2
-            }
-        }
-        else {
-            if(testFace(test10[_config][1])) {
-                v12 = createCenterVertex(i,j,k);
-                addTriangle(i,j,k, tiling10_2_[_config], 8, v12); // 10.2
-            }
-            else {
-                if(testInterior(test10[_config][2]))
-                    addTriangle(i,j,k, tiling10_1_1[_config], 4); // 10.1.1
-                else
-                    addTriangle(i,j,k, tiling10_1_2[_config], 8); // 10.1.2
-            }
-        }
-        break;
-
-    case 11 :
-        addTriangle(i,j,k, tiling11[_config], 4);
-        break;
-
-    case 12 :
-        if(testFace(test12[_config][0])) {
-            if(testFace(test12[_config][1])) {
-                addTriangle(i,j,k, tiling12_1_1_[_config], 4); // 12.1.1
-            }
-            else {
-                v12 = createCenterVertex(i,j,k);
-                addTriangle(i,j,k, tiling12_2[_config], 8, v12); // 12.2
-            }
-        }
-        else {
-            if(testFace(test12[_config][1])) {
-                v12 = createCenterVertex(i,j,k);
-                addTriangle(i,j,k, tiling12_2_[_config], 8, v12); // 12.2
-            }
-            else {
-                if(testInterior(test12[_config][2]))
-                    addTriangle(i,j,k, tiling12_1_1[_config], 4); // 12.1.1
-                else
-                    addTriangle(i,j,k, tiling12_1_2[_config], 8); // 12.1.2
-            }
-        }
-        break;
-
-    case 13 :
-        if(testFace(test13[_config][0])) _subconfig +=  1;
-        if(testFace(test13[_config][1])) _subconfig +=  2;
-        if(testFace(test13[_config][2])) _subconfig +=  4;
-        if(testFace(test13[_config][3])) _subconfig +=  8;
-        if(testFace(test13[_config][4])) _subconfig += 16;
-        if(testFace(test13[_config][5])) _subconfig += 32;
-        switch(subconfig13[_subconfig]) {
-            case 0 :/* 13.1 */
-                addTriangle(i,j,k, tiling13_1[_config], 4); break;
-
-            case 1 :/* 13.2 */
-                addTriangle(i,j,k, tiling13_2[_config][0], 6); break;
-            case 2 :/* 13.2 */
-                addTriangle(i,j,k, tiling13_2[_config][1], 6); break;
-            case 3 :/* 13.2 */
-                addTriangle(i,j,k, tiling13_2[_config][2], 6); break;
-            case 4 :/* 13.2 */
-                addTriangle(i,j,k, tiling13_2[_config][3], 6); break;
-            case 5 :/* 13.2 */
-                addTriangle(i,j,k, tiling13_2[_config][4], 6); break;
-            case 6 :/* 13.2 */
-                addTriangle(i,j,k, tiling13_2[_config][5], 6); break;
-
-            case 7 :/* 13.3 */
-                v12 = createCenterVertex(i,j,k);
-                addTriangle(i,j,k, tiling13_3[_config][0], 10, v12); break;
-            case 8 :/* 13.3 */
-                v12 = createCenterVertex(i,j,k);
-                addTriangle(i,j,k, tiling13_3[_config][1], 10, v12); break;
-            case 9 :/* 13.3 */
-                v12 = createCenterVertex(i,j,k);
-                addTriangle(i,j,k, tiling13_3[_config][2], 10, v12); break;
-            case 10 :/* 13.3 */
-                v12 = createCenterVertex(i,j,k);
-                addTriangle(i,j,k, tiling13_3[_config][3], 10, v12); break;
-            case 11 :/* 13.3 */
-                v12 = createCenterVertex(i,j,k);
-                addTriangle(i,j,k, tiling13_3[_config][4], 10, v12); break;
-            case 12 :/* 13.3 */
-                v12 = createCenterVertex(i,j,k);
-                addTriangle(i,j,k, tiling13_3[_config][5], 10, v12); break;
-            case 13 :/* 13.3 */
-                v12 = createCenterVertex(i,j,k);
-                addTriangle(i,j,k, tiling13_3[_config][6], 10, v12); break;
-            case 14 :/* 13.3 */
-                v12 = createCenterVertex(i,j,k);
-                addTriangle(i,j,k, tiling13_3[_config][7], 10, v12); break;
-            case 15 :/* 13.3 */
-                v12 = createCenterVertex(i,j,k);
-                addTriangle(i,j,k, tiling13_3[_config][8], 10, v12); break;
-            case 16 :/* 13.3 */
-                v12 = createCenterVertex(i,j,k);
-                addTriangle(i,j,k, tiling13_3[_config][9], 10, v12); break;
-            case 17 :/* 13.3 */
-                v12 = createCenterVertex(i,j,k);
-                addTriangle(i,j,k, tiling13_3[_config][10], 10, v12); break;
-            case 18 :/* 13.3 */
-                v12 = createCenterVertex(i,j,k);
-                addTriangle(i,j,k, tiling13_3[_config][11], 10, v12); break;
-
-            case 19 :/* 13.4 */
-                v12 = createCenterVertex(i,j,k);
-                addTriangle(i,j,k, tiling13_4[_config][0], 12, v12); break;
-            case 20 :/* 13.4 */
-                v12 = createCenterVertex(i,j,k);
-                addTriangle(i,j,k, tiling13_4[_config][1], 12, v12); break;
-            case 21 :/* 13.4 */
-                v12 = createCenterVertex(i,j,k);
-                addTriangle(i,j,k, tiling13_4[_config][2], 12, v12); break;
-            case 22 :/* 13.4 */
-                v12 = createCenterVertex(i,j,k);
-                addTriangle(i,j,k, tiling13_4[_config][3], 12, v12); break;
-
-            case 23 :/* 13.5 */
-                _subconfig = 0;
-                if(testInterior(test13[_config][6]))
-                    addTriangle(i,j,k, tiling13_5_1[_config][0], 6);
-                else
-                    addTriangle(i,j,k, tiling13_5_2[_config][0], 10);
-                break;
-            case 24 :/* 13.5 */
-                _subconfig = 1;
-                if(testInterior(test13[_config][6]))
-                    addTriangle(i,j,k, tiling13_5_1[_config][1], 6);
-                else
-                    addTriangle(i,j,k, tiling13_5_2[_config][1], 10);
-                break;
-            case 25 :/* 13.5 */
-                _subconfig = 2;
-                if(testInterior(test13[_config][6]))
-                    addTriangle(i,j,k, tiling13_5_1[_config][2], 6);
-                else
-                    addTriangle(i,j,k, tiling13_5_2[_config][2], 10);
-                break;
-            case 26 :/* 13.5 */
-                _subconfig = 3;
-                if(testInterior(test13[_config][6]))
-                    addTriangle(i,j,k, tiling13_5_1[_config][3], 6);
-                else
-                    addTriangle(i,j,k, tiling13_5_2[_config][3], 10);
-                break;
-
-            case 27 :/* 13.3 */
-                v12 = createCenterVertex(i,j,k);
-                addTriangle(i,j,k, tiling13_3_[_config][0], 10, v12); break;
-            case 28 :/* 13.3 */
-                v12 = createCenterVertex(i,j,k);
-                addTriangle(i,j,k, tiling13_3_[_config][1], 10, v12); break;
-            case 29 :/* 13.3 */
-                v12 = createCenterVertex(i,j,k);
-                addTriangle(i,j,k, tiling13_3_[_config][2], 10, v12); break;
-            case 30 :/* 13.3 */
-                v12 = createCenterVertex(i,j,k);
-                addTriangle(i,j,k, tiling13_3_[_config][3], 10, v12); break;
-            case 31 :/* 13.3 */
-                v12 = createCenterVertex(i,j,k);
-                addTriangle(i,j,k, tiling13_3_[_config][4], 10, v12); break;
-            case 32 :/* 13.3 */
-                v12 = createCenterVertex(i,j,k);
-                addTriangle(i,j,k, tiling13_3_[_config][5], 10, v12); break;
-            case 33 :/* 13.3 */
-                v12 = createCenterVertex(i,j,k);
-                addTriangle(i,j,k, tiling13_3_[_config][6], 10, v12); break;
-            case 34 :/* 13.3 */
-                v12 = createCenterVertex(i,j,k);
-                addTriangle(i,j,k, tiling13_3_[_config][7], 10, v12); break;
-            case 35 :/* 13.3 */
-                v12 = createCenterVertex(i,j,k);
-                addTriangle(i,j,k, tiling13_3_[_config][8], 10, v12); break;
-            case 36 :/* 13.3 */
-                v12 = createCenterVertex(i,j,k);
-                addTriangle(i,j,k, tiling13_3_[_config][9], 10, v12); break;
-            case 37 :/* 13.3 */
-                v12 = createCenterVertex(i,j,k);
-                addTriangle(i,j,k, tiling13_3_[_config][10], 10, v12); break;
-            case 38 :/* 13.3 */
-                v12 = createCenterVertex(i,j,k);
-                addTriangle(i,j,k, tiling13_3_[_config][11], 10, v12); break;
-
-            case 39 :/* 13.2 */
-                addTriangle(i,j,k, tiling13_2_[_config][0], 6); break;
-            case 40 :/* 13.2 */
-                addTriangle(i,j,k, tiling13_2_[_config][1], 6); break;
-            case 41 :/* 13.2 */
-                addTriangle(i,j,k, tiling13_2_[_config][2], 6); break;
-            case 42 :/* 13.2 */
-                addTriangle(i,j,k, tiling13_2_[_config][3], 6); break;
-            case 43 :/* 13.2 */
-                addTriangle(i,j,k, tiling13_2_[_config][4], 6); break;
-            case 44 :/* 13.2 */
-                addTriangle(i,j,k, tiling13_2_[_config][5], 6); break;
-
-            case 45 :/* 13.1 */
-                addTriangle(i,j,k, tiling13_1_[_config], 4); break;
-
-            default :
-                OVITO_ASSERT_MSG(false, "Marching cubes", "Impossible case 13?");
-          }
-          break;
-
-      case 14 :
-          addTriangle(i,j,k, tiling14[_config], 4);
-          break;
-    };
-}
-
-/******************************************************************************
-* Adds triangles to the mesh.
-******************************************************************************/
-void MarchingCubes::addTriangle(int i, int j, int k, const char* trig, char n, HalfEdgeMesh::vertex_index v12)
-{
-    HalfEdgeMesh::vertex_index tv[3];
-
-    for(int t = 0; t < 3 * n; t++) {
-        switch(trig[t]) {
-            case  0: tv[t % 3] = getEdgeVert(i  , j  , k,  0); break;
-            case  1: tv[t % 3] = getEdgeVert(i+1, j  , k,  1); break;
-            case  2: tv[t % 3] = getEdgeVert(i  , j+1, k,  0); break;
-            case  3: tv[t % 3] = getEdgeVert(i  , j  , k,  1); break;
-            case  4: tv[t % 3] = getEdgeVert(i  , j  , k+1,0); break;
-            case  5: tv[t % 3] = getEdgeVert(i+1, j  , k+1,1); break;
-            case  6: tv[t % 3] = getEdgeVert(i  , j+1, k+1,0); break;
-            case  7: tv[t % 3] = getEdgeVert(i  , j  , k+1,1); break;
-            case  8: tv[t % 3] = getEdgeVert(i  , j  , k,  2); break;
-            case  9: tv[t % 3] = getEdgeVert(i+1, j  , k,  2); break;
-            case 10: tv[t % 3] = getEdgeVert(i+1, j+1, k,  2); break;
-            case 11: tv[t % 3] = getEdgeVert(i  , j+1, k,  2); break;
-            case 12: tv[t % 3] = v12; break;
-            default: break;
-        }
-        OVITO_ASSERT_MSG(tv[t%3] != HalfEdgeMesh::InvalidIndex, "Marching cubes", "invalid triangle");
-
-        if(t%3 == 2) {
-            if(_lowerIsSolid)
-                _outputMesh.createFace({tv[0], tv[1], tv[2]});
-            else
-                _outputMesh.createFace({tv[2], tv[1], tv[0]});
-        }
-    }
-}
-
-/******************************************************************************
-* Adds a vertex inside the current cube.
-******************************************************************************/
-HalfEdgeMesh::vertex_index MarchingCubes::createCenterVertex(int i, int j, int k)
-{
-    int u = 0;
-    Point3 p = Point3::Origin();
-
-    // Computes the average of the intersection points of the cube
-    auto addPosition = [this, &p, &u](int i, int j, int k, int axis) {
-        HalfEdgeMesh::vertex_index v = getEdgeVert(i, j, k, axis);
-        if(v != HalfEdgeMesh::InvalidIndex) {
-            const Point3& vp = mesh().vertexPosition(v);
-            p.x() += vp.x();
-            p.y() += vp.y();
-            p.z() += vp.z();
-            if(i == _size_x) p.x() += _size_x;
-            if(j == _size_y) p.y() += _size_y;
-            if(k == _size_z) p.z() += _size_z;
-            ++u;
-        }
-    };
-    addPosition(i  , j  , k,  0);
-    addPosition(i+1, j  , k,  1);
-    addPosition(i  , j+1, k,  0);
-    addPosition(i  , j  , k,  1);
-    addPosition(i  , j  , k+1,0);
-    addPosition(i+1, j  , k+1,1);
-    addPosition(i  , j+1, k+1,0);
-    addPosition(i  , j  , k+1,1);
-    addPosition(i  , j  , k,  2);
-    addPosition(i+1, j  , k,  2);
-    addPosition(i+1, j+1, k,  2);
-    addPosition(i  , j+1, k,  2);
-
-    p.x() /= u;
-    p.y() /= u;
-    p.z() /= u;
-
-    return _outputMesh.createVertex(p);
-}
-
-}	// End of namespace
-}	// End of namespace
+///////////////////////////////////////////////////////////////////////////////
+//
+//  Copyright (2019) Alexander Stukowski
+//
+//  This file is part of OVITO (Open Visualization Tool).
+//
+//  OVITO is free software; you can redistribute it and/or modify
+//  it under the terms of the GNU General Public License as published by
+//  the Free Software Foundation; either version 2 of the License, or
+//  (at your option) any later version.
+//
+//  OVITO is distributed in the hope that it will be useful,
+//  but WITHOUT ANY WARRANTY; without even the implied warranty of
+//  MERCHANTABILITY or FITNESS FOR A PARTICULAR PURPOSE.  See the
+//  GNU General Public License for more details.
+//
+//  You should have received a copy of the GNU General Public License
+//  along with this program.  If not, see <http://www.gnu.org/licenses/>.
+//
+///////////////////////////////////////////////////////////////////////////////
+
+#include <plugins/grid/Grid.h>
+#include "MarchingCubes.h"
+#include "MarchingCubesLookupTable.h"
+
+namespace Ovito { namespace Grid {
+
+/******************************************************************************
+* Constructor.
+******************************************************************************/
+MarchingCubes::MarchingCubes(SurfaceMeshData& outputMesh, int size_x, int size_y, int size_z, const FloatType* data, size_t stride, bool lowerIsSolid) :
+    _outputMesh(outputMesh),
+    _pbcFlags(outputMesh.cell().pbcFlags()),
+    _data_size_x(size_x),
+    _data_size_y(size_y),
+    _data_size_z(size_z),
+    _size_x(size_x + (_pbcFlags[0]?0:1)),
+    _size_y(size_y + (_pbcFlags[1]?0:1)),
+    _size_z(size_z + (_pbcFlags[2]?0:1)),
+    _data(data),
+    _dataStride(stride),
+    _cubeVerts(_size_x * _size_y * _size_z * 3, HalfEdgeMesh::InvalidIndex),
+    _lowerIsSolid(lowerIsSolid)
+{
+    OVITO_ASSERT(stride >= 1);
+    OVITO_ASSERT(outputMesh.vertexCount() == 0);
+    OVITO_ASSERT(outputMesh.faceCount() == 0);
+}
+
+/******************************************************************************
+* Main method that constructs the isosurface mesh.
+******************************************************************************/
+bool MarchingCubes::generateIsosurface(FloatType isolevel, Task& task)
+{
+    task.setProgressMaximum(_size_z * 2);
+    task.setProgressValue(0);
+    computeIntersectionPoints(isolevel, task);
+    if(task.isCanceled()) return false;
+
+    for(int k = 0; k < _size_z && !task.isCanceled(); k++, task.incrementProgressValue()) {
+        for(int j = 0; j < _size_y; j++) {
+            for(int i = 0; i < _size_x; i++) {
+                _lut_entry = 0;
+                for(int p = 0; p < 8; ++p) {
+                    _cube[p] = getFieldValue(i+((p^(p>>1))&1), j+((p>>1)&1), k+((p>>2)&1)) - isolevel;
+                    if(std::abs(_cube[p]) < _epsilon) _cube[p] = _epsilon;
+                    if(_cube[p] > 0) _lut_entry += 1 << p;
+                }
+                processCube(i,j,k);
+            }
+        }
+    }
+    return !task.isCanceled();
+}
+
+/******************************************************************************
+* Compute the intersection points with the isosurface along the cube edges.
+******************************************************************************/
+void MarchingCubes::computeIntersectionPoints(FloatType isolevel, Task& task)
+{
+    if(_pbcFlags[0] && _pbcFlags[1] && _pbcFlags[2])
+        _outputMesh.setSpaceFillingRegion(1);
+    for(int k = 0; k < _size_z && !task.isCanceled(); k++, task.incrementProgressValue()) {
+        for(int j = 0; j < _size_y; j++) {
+            for(int i = 0; i < _size_x; i++) {
+                FloatType cube[8];
+                cube[0] = getFieldValue(i,   j,   k  ) - isolevel;
+                cube[1] = getFieldValue(i+1, j,   k  ) - isolevel;
+                cube[3] = getFieldValue(i,   j+1, k  ) - isolevel;
+                cube[4] = getFieldValue(i,   j,   k+1) - isolevel;
+
+                if(std::abs(cube[0]) < _epsilon) cube[0] = _epsilon;
+                if(std::abs(cube[1]) < _epsilon) cube[1] = _epsilon;
+                if(std::abs(cube[3]) < _epsilon) cube[3] = _epsilon;
+                if(std::abs(cube[4]) < _epsilon) cube[4] = _epsilon;
+
+                if(_lowerIsSolid) {
+                    if(cube[0] > 0) _outputMesh.setSpaceFillingRegion(0);
+                }
+                else {
+                    if(cube[0] < 0) _outputMesh.setSpaceFillingRegion(0);
+                }
+                if(cube[1]*cube[0] < 0) createEdgeVertexX(i,j,k, cube[0] / (cube[0] - cube[1]));
+                if(cube[3]*cube[0] < 0) createEdgeVertexY(i,j,k, cube[0] / (cube[0] - cube[3]));
+                if(cube[4]*cube[0] < 0) createEdgeVertexZ(i,j,k, cube[0] / (cube[0] - cube[4]));
+            }
+        }
+    }
+}
+
+/******************************************************************************
+* Test a face.
+* if face>0 return true if the face contains a part of the surface
+******************************************************************************/
+bool MarchingCubes::testFace(char face)
+{
+    FloatType A,B,C,D;
+
+    switch(face)
+    {
+    case -1: case 1:  A = _cube[0];  B = _cube[4];  C = _cube[5];  D = _cube[1];  break;
+    case -2: case 2:  A = _cube[1];  B = _cube[5];  C = _cube[6];  D = _cube[2];  break;
+    case -3: case 3:  A = _cube[2];  B = _cube[6];  C = _cube[7];  D = _cube[3];  break;
+    case -4: case 4:  A = _cube[3];  B = _cube[7];  C = _cube[4];  D = _cube[0];  break;
+    case -5: case 5:  A = _cube[0];  B = _cube[3];  C = _cube[2];  D = _cube[1];  break;
+    case -6: case 6:  A = _cube[4];  B = _cube[7];  C = _cube[6];  D = _cube[5];  break;
+    default: OVITO_ASSERT_MSG(false, "Marching cubes", "Invalid face code");
+    };
+
+    if(std::abs(A*C - B*D) < _epsilon)
+        return face >= 0;
+    return face * A * (A*C - B*D) >= 0;  // face and A invert signs
+}
+
+
+/******************************************************************************
+* Test the interior of a cube.
+* if s == 7, return true  if the interior is empty
+* if s ==-7, return false if the interior is empty
+******************************************************************************/
+bool MarchingCubes::testInterior(char s)
+{
+    FloatType t, At=0, Bt=0, Ct=0, Dt=0, a, b;
+    char  test =  0;
+    char  edge = -1; // reference edge of the triangulation
+
+    switch( _case )
+    {
+    case  4 :
+    case 10 :
+        a = ( _cube[4] - _cube[0]) * ( _cube[6] - _cube[2]) - ( _cube[7] - _cube[3]) * ( _cube[5] - _cube[1]);
+        b =  _cube[2] * ( _cube[4] - _cube[0]) + _cube[0] * ( _cube[6] - _cube[2] )
+                - _cube[1] * ( _cube[7] - _cube[3]) - _cube[3] * ( _cube[5] - _cube[1]);
+        t = - b / (2*a);
+        if(t<0 || t>1) return s>0;
+
+        At = _cube[0] + ( _cube[4] - _cube[0]) * t;
+        Bt = _cube[3] + ( _cube[7] - _cube[3]) * t;
+        Ct = _cube[2] + ( _cube[6] - _cube[2]) * t;
+        Dt = _cube[1] + ( _cube[5] - _cube[1]) * t;
+        break;
+
+    case  6 :
+    case  7 :
+    case 12 :
+    case 13 :
+        switch( _case )
+        {
+        case  6: edge = test6 [_config][2]; break;
+        case  7: edge = test7 [_config][4]; break;
+        case 12: edge = test12[_config][3]; break;
+        case 13: edge = tiling13_5_1[_config][_subconfig][0]; break;
+        }
+        switch( edge )
+        {
+        case  0 :
+          t  = _cube[0] / ( _cube[0] - _cube[1]);
+          At = 0;
+          Bt = _cube[3] + ( _cube[2] - _cube[3]) * t;
+          Ct = _cube[7] + ( _cube[6] - _cube[7]) * t;
+          Dt = _cube[4] + ( _cube[5] - _cube[4]) * t;
+          break;
+        case  1 :
+          t  = _cube[1] / ( _cube[1] - _cube[2]);
+          At = 0;
+          Bt = _cube[0] + ( _cube[3] - _cube[0]) * t;
+          Ct = _cube[4] + ( _cube[7] - _cube[4]) * t;
+          Dt = _cube[5] + ( _cube[6] - _cube[5]) * t;
+          break;
+        case  2 :
+          t  = _cube[2] / ( _cube[2] - _cube[3]);
+          At = 0;
+          Bt = _cube[1] + ( _cube[0] - _cube[1]) * t;
+          Ct = _cube[5] + ( _cube[4] - _cube[5]) * t;
+          Dt = _cube[6] + ( _cube[7] - _cube[6]) * t;
+          break;
+        case  3 :
+          t  = _cube[3] / ( _cube[3] - _cube[0]);
+          At = 0;
+          Bt = _cube[2] + ( _cube[1] - _cube[2]) * t;
+          Ct = _cube[6] + ( _cube[5] - _cube[6]) * t;
+          Dt = _cube[7] + ( _cube[4] - _cube[7]) * t;
+          break;
+        case  4 :
+          t  = _cube[4] / ( _cube[4] - _cube[5]);
+          At = 0;
+          Bt = _cube[7] + ( _cube[6] - _cube[7]) * t;
+          Ct = _cube[3] + ( _cube[2] - _cube[3]) * t;
+          Dt = _cube[0] + ( _cube[1] - _cube[0]) * t;
+          break;
+        case  5 :
+          t  = _cube[5] / ( _cube[5] - _cube[6]);
+          At = 0;
+          Bt = _cube[4] + ( _cube[7] - _cube[4]) * t;
+          Ct = _cube[0] + ( _cube[3] - _cube[0]) * t;
+          Dt = _cube[1] + ( _cube[2] - _cube[1]) * t;
+          break;
+        case  6 :
+          t  = _cube[6] / ( _cube[6] - _cube[7]);
+          At = 0;
+          Bt = _cube[5] + ( _cube[4] - _cube[5]) * t;
+          Ct = _cube[1] + ( _cube[0] - _cube[1]) * t;
+          Dt = _cube[2] + ( _cube[3] - _cube[2]) * t;
+          break;
+        case  7 :
+          t  = _cube[7] / ( _cube[7] - _cube[4]);
+          At = 0;
+          Bt = _cube[6] + ( _cube[5] - _cube[6]) * t;
+          Ct = _cube[2] + ( _cube[1] - _cube[2]) * t;
+          Dt = _cube[3] + ( _cube[0] - _cube[3]) * t;
+          break;
+        case  8 :
+          t  = _cube[0] / ( _cube[0] - _cube[4]);
+          At = 0;
+          Bt = _cube[3] + ( _cube[7] - _cube[3]) * t;
+          Ct = _cube[2] + ( _cube[6] - _cube[2]) * t;
+          Dt = _cube[1] + ( _cube[5] - _cube[1]) * t;
+          break;
+        case  9 :
+          t  = _cube[1] / ( _cube[1] - _cube[5]);
+          At = 0;
+          Bt = _cube[0] + ( _cube[4] - _cube[0]) * t;
+          Ct = _cube[3] + ( _cube[7] - _cube[3]) * t;
+          Dt = _cube[2] + ( _cube[6] - _cube[2]) * t;
+          break;
+        case 10 :
+          t  = _cube[2] / ( _cube[2] - _cube[6]);
+          At = 0;
+          Bt = _cube[1] + ( _cube[5] - _cube[1]) * t;
+          Ct = _cube[0] + ( _cube[4] - _cube[0]) * t;
+          Dt = _cube[3] + ( _cube[7] - _cube[3]) * t;
+          break;
+        case 11 :
+          t  = _cube[3] / ( _cube[3] - _cube[7]);
+          At = 0;
+          Bt = _cube[2] + ( _cube[6] - _cube[2]) * t;
+          Ct = _cube[1] + ( _cube[5] - _cube[1]) * t;
+          Dt = _cube[0] + ( _cube[4] - _cube[0]) * t;
+          break;
+        default: OVITO_ASSERT_MSG(false, "Marching cubes", "Invalid edge"); break;
+        }
+        break;
+
+    default: OVITO_ASSERT_MSG(false, "Marching cubes", "Invalid ambiguous case");  break;
+    }
+
+    if(At >= 0) test ++;
+    if(Bt >= 0) test += 2;
+    if(Ct >= 0) test += 4;
+    if(Dt >= 0) test += 8;
+    switch( test )
+    {
+    case  0: return s>0;
+    case  1: return s>0;
+    case  2: return s>0;
+    case  3: return s>0;
+    case  4: return s>0;
+    case  5: if(At * Ct - Bt * Dt <  _epsilon) return s>0; break;
+    case  6: return s>0;
+    case  7: return s<0;
+    case  8: return s>0;
+    case  9: return s>0;
+    case 10: if(At * Ct - Bt * Dt >= _epsilon) return s>0; break;
+    case 11: return s<0;
+    case 12: return s>0;
+    case 13: return s<0;
+    case 14: return s<0;
+    case 15: return s<0;
+    }
+
+    return s<0;
+}
+
+/******************************************************************************
+* Processes a single cube.
+******************************************************************************/
+void MarchingCubes::processCube(int i, int j, int k)
+{
+    HalfEdgeMesh::vertex_index v12 = HalfEdgeMesh::InvalidIndex;
+    _case   = cases[_lut_entry][0];
+    _config = cases[_lut_entry][1];
+    _subconfig = 0;
+
+    switch(_case) {
+    case  0 :
+        break;
+
+    case  1 :
+        addTriangle(i,j,k, tiling1[_config], 1);
+        break;
+
+    case  2 :
+        addTriangle(i,j,k, tiling2[_config], 2);
+        break;
+
+    case  3 :
+        if(testFace(test3[_config]))
+            addTriangle(i,j,k, tiling3_2[_config], 4); // 3.2
+        else
+            addTriangle(i,j,k, tiling3_1[_config], 2); // 3.1
+        break;
+
+    case  4 :
+        if(testInterior(test4[_config]))
+            addTriangle(i,j,k, tiling4_1[_config], 2); // 4.1.1
+        else
+            addTriangle(i,j,k, tiling4_2[_config], 6); // 4.1.2
+        break;
+
+    case  5 :
+        addTriangle(i,j,k, tiling5[_config], 3);
+        break;
+
+    case  6 :
+        if(testFace(test6[_config][0]))
+            addTriangle(i,j,k, tiling6_2[_config], 5); // 6.2
+        else
+        {
+            if(testInterior(test6[_config][1]))
+                addTriangle(i,j,k, tiling6_1_1[_config], 3); // 6.1.1
+            else
+            {
+                v12 = createCenterVertex(i,j,k);
+                addTriangle(i,j,k, tiling6_1_2[_config], 9 , v12); // 6.1.2
+            }
+        }
+        break;
+
+    case  7 :
+        if(testFace(test7[_config][0])) _subconfig +=  1;
+        if(testFace(test7[_config][1])) _subconfig +=  2;
+        if(testFace(test7[_config][2])) _subconfig +=  4;
+        switch(_subconfig)
+        {
+        case 0 :
+            addTriangle(i,j,k, tiling7_1[_config], 3); break;
+        case 1 :
+            addTriangle(i,j,k, tiling7_2[_config][0], 5); break;
+        case 2 :
+            addTriangle(i,j,k, tiling7_2[_config][1], 5); break;
+        case 3 :
+            v12 = createCenterVertex(i,j,k);
+            addTriangle(i,j,k, tiling7_3[_config][0], 9, v12); break;
+        case 4 :
+            addTriangle(i,j,k, tiling7_2[_config][2], 5); break;
+        case 5 :
+            v12 = createCenterVertex(i,j,k);
+            addTriangle(i,j,k, tiling7_3[_config][1], 9, v12); break;
+        case 6 :
+            v12 = createCenterVertex(i,j,k);
+            addTriangle(i,j,k, tiling7_3[_config][2], 9, v12); break;
+        case 7 :
+            if(testInterior(test7[_config][3]))
+                addTriangle(i,j,k, tiling7_4_2[_config], 9);
+            else
+                addTriangle(i,j,k, tiling7_4_1[_config], 5);
+            break;
+        };
+        break;
+
+    case  8 :
+        addTriangle(i,j,k, tiling8[_config], 2);
+        break;
+
+    case  9 :
+        addTriangle(i,j,k, tiling9[_config], 4);
+        break;
+
+    case 10 :
+        if(testFace(test10[_config][0])) {
+            if(testFace(test10[_config][1])) {
+                addTriangle(i,j,k, tiling10_1_1_[_config], 4); // 10.1.1
+            }
+            else {
+                v12 = createCenterVertex(i,j,k);
+                addTriangle(i,j,k, tiling10_2[_config], 8, v12); // 10.2
+            }
+        }
+        else {
+            if(testFace(test10[_config][1])) {
+                v12 = createCenterVertex(i,j,k);
+                addTriangle(i,j,k, tiling10_2_[_config], 8, v12); // 10.2
+            }
+            else {
+                if(testInterior(test10[_config][2]))
+                    addTriangle(i,j,k, tiling10_1_1[_config], 4); // 10.1.1
+                else
+                    addTriangle(i,j,k, tiling10_1_2[_config], 8); // 10.1.2
+            }
+        }
+        break;
+
+    case 11 :
+        addTriangle(i,j,k, tiling11[_config], 4);
+        break;
+
+    case 12 :
+        if(testFace(test12[_config][0])) {
+            if(testFace(test12[_config][1])) {
+                addTriangle(i,j,k, tiling12_1_1_[_config], 4); // 12.1.1
+            }
+            else {
+                v12 = createCenterVertex(i,j,k);
+                addTriangle(i,j,k, tiling12_2[_config], 8, v12); // 12.2
+            }
+        }
+        else {
+            if(testFace(test12[_config][1])) {
+                v12 = createCenterVertex(i,j,k);
+                addTriangle(i,j,k, tiling12_2_[_config], 8, v12); // 12.2
+            }
+            else {
+                if(testInterior(test12[_config][2]))
+                    addTriangle(i,j,k, tiling12_1_1[_config], 4); // 12.1.1
+                else
+                    addTriangle(i,j,k, tiling12_1_2[_config], 8); // 12.1.2
+            }
+        }
+        break;
+
+    case 13 :
+        if(testFace(test13[_config][0])) _subconfig +=  1;
+        if(testFace(test13[_config][1])) _subconfig +=  2;
+        if(testFace(test13[_config][2])) _subconfig +=  4;
+        if(testFace(test13[_config][3])) _subconfig +=  8;
+        if(testFace(test13[_config][4])) _subconfig += 16;
+        if(testFace(test13[_config][5])) _subconfig += 32;
+        switch(subconfig13[_subconfig]) {
+            case 0 :/* 13.1 */
+                addTriangle(i,j,k, tiling13_1[_config], 4); break;
+
+            case 1 :/* 13.2 */
+                addTriangle(i,j,k, tiling13_2[_config][0], 6); break;
+            case 2 :/* 13.2 */
+                addTriangle(i,j,k, tiling13_2[_config][1], 6); break;
+            case 3 :/* 13.2 */
+                addTriangle(i,j,k, tiling13_2[_config][2], 6); break;
+            case 4 :/* 13.2 */
+                addTriangle(i,j,k, tiling13_2[_config][3], 6); break;
+            case 5 :/* 13.2 */
+                addTriangle(i,j,k, tiling13_2[_config][4], 6); break;
+            case 6 :/* 13.2 */
+                addTriangle(i,j,k, tiling13_2[_config][5], 6); break;
+
+            case 7 :/* 13.3 */
+                v12 = createCenterVertex(i,j,k);
+                addTriangle(i,j,k, tiling13_3[_config][0], 10, v12); break;
+            case 8 :/* 13.3 */
+                v12 = createCenterVertex(i,j,k);
+                addTriangle(i,j,k, tiling13_3[_config][1], 10, v12); break;
+            case 9 :/* 13.3 */
+                v12 = createCenterVertex(i,j,k);
+                addTriangle(i,j,k, tiling13_3[_config][2], 10, v12); break;
+            case 10 :/* 13.3 */
+                v12 = createCenterVertex(i,j,k);
+                addTriangle(i,j,k, tiling13_3[_config][3], 10, v12); break;
+            case 11 :/* 13.3 */
+                v12 = createCenterVertex(i,j,k);
+                addTriangle(i,j,k, tiling13_3[_config][4], 10, v12); break;
+            case 12 :/* 13.3 */
+                v12 = createCenterVertex(i,j,k);
+                addTriangle(i,j,k, tiling13_3[_config][5], 10, v12); break;
+            case 13 :/* 13.3 */
+                v12 = createCenterVertex(i,j,k);
+                addTriangle(i,j,k, tiling13_3[_config][6], 10, v12); break;
+            case 14 :/* 13.3 */
+                v12 = createCenterVertex(i,j,k);
+                addTriangle(i,j,k, tiling13_3[_config][7], 10, v12); break;
+            case 15 :/* 13.3 */
+                v12 = createCenterVertex(i,j,k);
+                addTriangle(i,j,k, tiling13_3[_config][8], 10, v12); break;
+            case 16 :/* 13.3 */
+                v12 = createCenterVertex(i,j,k);
+                addTriangle(i,j,k, tiling13_3[_config][9], 10, v12); break;
+            case 17 :/* 13.3 */
+                v12 = createCenterVertex(i,j,k);
+                addTriangle(i,j,k, tiling13_3[_config][10], 10, v12); break;
+            case 18 :/* 13.3 */
+                v12 = createCenterVertex(i,j,k);
+                addTriangle(i,j,k, tiling13_3[_config][11], 10, v12); break;
+
+            case 19 :/* 13.4 */
+                v12 = createCenterVertex(i,j,k);
+                addTriangle(i,j,k, tiling13_4[_config][0], 12, v12); break;
+            case 20 :/* 13.4 */
+                v12 = createCenterVertex(i,j,k);
+                addTriangle(i,j,k, tiling13_4[_config][1], 12, v12); break;
+            case 21 :/* 13.4 */
+                v12 = createCenterVertex(i,j,k);
+                addTriangle(i,j,k, tiling13_4[_config][2], 12, v12); break;
+            case 22 :/* 13.4 */
+                v12 = createCenterVertex(i,j,k);
+                addTriangle(i,j,k, tiling13_4[_config][3], 12, v12); break;
+
+            case 23 :/* 13.5 */
+                _subconfig = 0;
+                if(testInterior(test13[_config][6]))
+                    addTriangle(i,j,k, tiling13_5_1[_config][0], 6);
+                else
+                    addTriangle(i,j,k, tiling13_5_2[_config][0], 10);
+                break;
+            case 24 :/* 13.5 */
+                _subconfig = 1;
+                if(testInterior(test13[_config][6]))
+                    addTriangle(i,j,k, tiling13_5_1[_config][1], 6);
+                else
+                    addTriangle(i,j,k, tiling13_5_2[_config][1], 10);
+                break;
+            case 25 :/* 13.5 */
+                _subconfig = 2;
+                if(testInterior(test13[_config][6]))
+                    addTriangle(i,j,k, tiling13_5_1[_config][2], 6);
+                else
+                    addTriangle(i,j,k, tiling13_5_2[_config][2], 10);
+                break;
+            case 26 :/* 13.5 */
+                _subconfig = 3;
+                if(testInterior(test13[_config][6]))
+                    addTriangle(i,j,k, tiling13_5_1[_config][3], 6);
+                else
+                    addTriangle(i,j,k, tiling13_5_2[_config][3], 10);
+                break;
+
+            case 27 :/* 13.3 */
+                v12 = createCenterVertex(i,j,k);
+                addTriangle(i,j,k, tiling13_3_[_config][0], 10, v12); break;
+            case 28 :/* 13.3 */
+                v12 = createCenterVertex(i,j,k);
+                addTriangle(i,j,k, tiling13_3_[_config][1], 10, v12); break;
+            case 29 :/* 13.3 */
+                v12 = createCenterVertex(i,j,k);
+                addTriangle(i,j,k, tiling13_3_[_config][2], 10, v12); break;
+            case 30 :/* 13.3 */
+                v12 = createCenterVertex(i,j,k);
+                addTriangle(i,j,k, tiling13_3_[_config][3], 10, v12); break;
+            case 31 :/* 13.3 */
+                v12 = createCenterVertex(i,j,k);
+                addTriangle(i,j,k, tiling13_3_[_config][4], 10, v12); break;
+            case 32 :/* 13.3 */
+                v12 = createCenterVertex(i,j,k);
+                addTriangle(i,j,k, tiling13_3_[_config][5], 10, v12); break;
+            case 33 :/* 13.3 */
+                v12 = createCenterVertex(i,j,k);
+                addTriangle(i,j,k, tiling13_3_[_config][6], 10, v12); break;
+            case 34 :/* 13.3 */
+                v12 = createCenterVertex(i,j,k);
+                addTriangle(i,j,k, tiling13_3_[_config][7], 10, v12); break;
+            case 35 :/* 13.3 */
+                v12 = createCenterVertex(i,j,k);
+                addTriangle(i,j,k, tiling13_3_[_config][8], 10, v12); break;
+            case 36 :/* 13.3 */
+                v12 = createCenterVertex(i,j,k);
+                addTriangle(i,j,k, tiling13_3_[_config][9], 10, v12); break;
+            case 37 :/* 13.3 */
+                v12 = createCenterVertex(i,j,k);
+                addTriangle(i,j,k, tiling13_3_[_config][10], 10, v12); break;
+            case 38 :/* 13.3 */
+                v12 = createCenterVertex(i,j,k);
+                addTriangle(i,j,k, tiling13_3_[_config][11], 10, v12); break;
+
+            case 39 :/* 13.2 */
+                addTriangle(i,j,k, tiling13_2_[_config][0], 6); break;
+            case 40 :/* 13.2 */
+                addTriangle(i,j,k, tiling13_2_[_config][1], 6); break;
+            case 41 :/* 13.2 */
+                addTriangle(i,j,k, tiling13_2_[_config][2], 6); break;
+            case 42 :/* 13.2 */
+                addTriangle(i,j,k, tiling13_2_[_config][3], 6); break;
+            case 43 :/* 13.2 */
+                addTriangle(i,j,k, tiling13_2_[_config][4], 6); break;
+            case 44 :/* 13.2 */
+                addTriangle(i,j,k, tiling13_2_[_config][5], 6); break;
+
+            case 45 :/* 13.1 */
+                addTriangle(i,j,k, tiling13_1_[_config], 4); break;
+
+            default :
+                OVITO_ASSERT_MSG(false, "Marching cubes", "Impossible case 13?");
+          }
+          break;
+
+      case 14 :
+          addTriangle(i,j,k, tiling14[_config], 4);
+          break;
+    };
+}
+
+/******************************************************************************
+* Adds triangles to the mesh.
+******************************************************************************/
+void MarchingCubes::addTriangle(int i, int j, int k, const char* trig, char n, HalfEdgeMesh::vertex_index v12)
+{
+    HalfEdgeMesh::vertex_index tv[3];
+
+    for(int t = 0; t < 3 * n; t++) {
+        switch(trig[t]) {
+            case  0: tv[t % 3] = getEdgeVert(i  , j  , k,  0); break;
+            case  1: tv[t % 3] = getEdgeVert(i+1, j  , k,  1); break;
+            case  2: tv[t % 3] = getEdgeVert(i  , j+1, k,  0); break;
+            case  3: tv[t % 3] = getEdgeVert(i  , j  , k,  1); break;
+            case  4: tv[t % 3] = getEdgeVert(i  , j  , k+1,0); break;
+            case  5: tv[t % 3] = getEdgeVert(i+1, j  , k+1,1); break;
+            case  6: tv[t % 3] = getEdgeVert(i  , j+1, k+1,0); break;
+            case  7: tv[t % 3] = getEdgeVert(i  , j  , k+1,1); break;
+            case  8: tv[t % 3] = getEdgeVert(i  , j  , k,  2); break;
+            case  9: tv[t % 3] = getEdgeVert(i+1, j  , k,  2); break;
+            case 10: tv[t % 3] = getEdgeVert(i+1, j+1, k,  2); break;
+            case 11: tv[t % 3] = getEdgeVert(i  , j+1, k,  2); break;
+            case 12: tv[t % 3] = v12; break;
+            default: break;
+        }
+        OVITO_ASSERT_MSG(tv[t%3] != HalfEdgeMesh::InvalidIndex, "Marching cubes", "invalid triangle");
+
+        if(t%3 == 2) {
+            if(_lowerIsSolid)
+                _outputMesh.createFace({tv[0], tv[1], tv[2]});
+            else
+                _outputMesh.createFace({tv[2], tv[1], tv[0]});
+        }
+    }
+}
+
+/******************************************************************************
+* Adds a vertex inside the current cube.
+******************************************************************************/
+HalfEdgeMesh::vertex_index MarchingCubes::createCenterVertex(int i, int j, int k)
+{
+    int u = 0;
+    Point3 p = Point3::Origin();
+
+    // Computes the average of the intersection points of the cube
+    auto addPosition = [this, &p, &u](int i, int j, int k, int axis) {
+        HalfEdgeMesh::vertex_index v = getEdgeVert(i, j, k, axis);
+        if(v != HalfEdgeMesh::InvalidIndex) {
+            const Point3& vp = mesh().vertexPosition(v);
+            p.x() += vp.x();
+            p.y() += vp.y();
+            p.z() += vp.z();
+            if(i == _size_x) p.x() += _size_x;
+            if(j == _size_y) p.y() += _size_y;
+            if(k == _size_z) p.z() += _size_z;
+            ++u;
+        }
+    };
+    addPosition(i  , j  , k,  0);
+    addPosition(i+1, j  , k,  1);
+    addPosition(i  , j+1, k,  0);
+    addPosition(i  , j  , k,  1);
+    addPosition(i  , j  , k+1,0);
+    addPosition(i+1, j  , k+1,1);
+    addPosition(i  , j+1, k+1,0);
+    addPosition(i  , j  , k+1,1);
+    addPosition(i  , j  , k,  2);
+    addPosition(i+1, j  , k,  2);
+    addPosition(i+1, j+1, k,  2);
+    addPosition(i  , j+1, k,  2);
+
+    p.x() /= u;
+    p.y() /= u;
+    p.z() /= u;
+
+    return _outputMesh.createVertex(p);
+}
+
+}	// End of namespace
+}	// End of namespace