///////////////////////////////////////////////////////////////////////////////
//
//  Copyright (2019) Alexander Stukowski
//
//  This file is part of OVITO (Open Visualization Tool).
//
//  OVITO is free software; you can redistribute it and/or modify
//  it under the terms of the GNU General Public License as published by
//  the Free Software Foundation; either version 2 of the License, or
//  (at your option) any later version.
//
//  OVITO is distributed in the hope that it will be useful,
//  but WITHOUT ANY WARRANTY; without even the implied warranty of
//  MERCHANTABILITY or FITNESS FOR A PARTICULAR PURPOSE.  See the
//  GNU General Public License for more details.
//
//  You should have received a copy of the GNU General Public License
//  along with this program.  If not, see <http://www.gnu.org/licenses/>.
//
///////////////////////////////////////////////////////////////////////////////

#pragma once


#include <plugins/mesh/Mesh.h>
#include <plugins/stdobj/simcell/SimulationCell.h>
#include <plugins/mesh/surface/SurfaceMeshData.h>
#include <core/dataset/data/TransformingDataVis.h>
#include <core/dataset/animation/controller/Controller.h>
#include <core/utilities/mesh/TriMesh.h>
<<<<<<< HEAD
#include <core/utilities/concurrent/Task.h>
=======
#include <plugins/mesh/halfedge/HalfEdgeMesh.h>
#include <core/utilities/concurrent/AsynchronousTask.h>
#include <core/dataset/animation/controller/Controller.h>
>>>>>>> ee4dbcb6

namespace Ovito { namespace Mesh {

/**
 * \brief A visualization element for rendering SurfaceMesh data objects.
 */
class OVITO_MESH_EXPORT SurfaceMeshVis : public TransformingDataVis
{
	Q_OBJECT
	OVITO_CLASS(SurfaceMeshVis)
	Q_CLASSINFO("DisplayName", "Surface mesh");

public:

	/// \brief Constructor.
	Q_INVOKABLE SurfaceMeshVis(DataSet* dataset);

	/// Lets the visualization element render the data object.
	virtual void render(TimePoint time, const std::vector<const DataObject*>& objectStack, const PipelineFlowState& flowState, SceneRenderer* renderer, const PipelineSceneNode* contextNode) override;

	/// Computes the bounding box of the object.
	virtual Box3 boundingBox(TimePoint time, const std::vector<const DataObject*>& objectStack, const PipelineSceneNode* contextNode, const PipelineFlowState& flowState, TimeInterval& validityInterval) override;

	/// Returns the transparency of the surface mesh.
	FloatType surfaceTransparency() const { return surfaceTransparencyController() ? surfaceTransparencyController()->currentFloatValue() : 0.0f; }

	/// Sets the transparency of the surface mesh.
	void setSurfaceTransparency(FloatType transparency) { if(surfaceTransparencyController()) surfaceTransparencyController()->setCurrentFloatValue(transparency); }

	/// Returns the transparency of the surface cap mesh.
	FloatType capTransparency() const { return capTransparencyController() ? capTransparencyController()->currentFloatValue() : 0.0f; }

	/// Sets the transparency of the surface cap mesh.
	void setCapTransparency(FloatType transparency) { if(capTransparencyController()) capTransparencyController()->setCurrentFloatValue(transparency); }

<<<<<<< HEAD
=======
	/// Generates the final triangle mesh, which will be rendered.
	static bool buildSurfaceMesh(const HalfEdgeMesh<>& input, const SimulationCell& cell, bool reverseOrientation, const QVector<Plane3>& cuttingPlanes, TriMesh& output, Task* progress = nullptr);

	/// Generates the triangle mesh for the PBC cap.
	static void buildCapMesh(const HalfEdgeMesh<>& input, const SimulationCell& cell, bool isCompletelySolid, bool reverseOrientation, const QVector<Plane3>& cuttingPlanes, TriMesh& output, Task* progress = nullptr);

>>>>>>> ee4dbcb6
protected:

	/// Lets the vis element transform a data object in preparation for rendering.
	virtual Future<PipelineFlowState> transformDataImpl(TimePoint time, const DataObject* dataObject, PipelineFlowState&& flowState, const PipelineFlowState& cachedState, const PipelineSceneNode* contextNode) override;

	/// Is called when the value of a property of this object has changed.
	virtual void propertyChanged(const PropertyFieldDescriptor& field) override;

<<<<<<< HEAD
=======
protected:

>>>>>>> ee4dbcb6
	/// Computation engine that builds the rendering mesh.
	class PrepareSurfaceEngine : public AsynchronousTask<TriMesh, TriMesh, std::vector<ColorA>, std::vector<size_t>>
	{
	public:

		/// Constructor.
		PrepareSurfaceEngine(const SurfaceMesh* mesh, bool reverseOrientation, QVector<Plane3> cuttingPlanes, bool smoothShading, bool generateCapPolygons = true) :
			_inputMesh(mesh),
			_reverseOrientation(reverseOrientation),
			_cuttingPlanes(std::move(cuttingPlanes)),
			_smoothShading(smoothShading),
			_generateCapPolygons(generateCapPolygons) {}

		/// Builds the non-periodic representation of the surface mesh.
		virtual void perform() override;

		/// Returns the input surface mesh.
		const SurfaceMeshData& inputMesh() const { return _inputMesh; }

	protected:

		/// This method can be overriden by subclasses to restrict the set of visible mesh faces,
		virtual void determineVisibleFaces() {}

		/// This method can be overriden by subclasses to assign colors to invidual mesh faces.
		virtual void determineFaceColors() {}

	private:

		/// Generates the triangle mesh from the periodic surface mesh, which will be rendered.
		bool buildSurfaceTriangleMesh();

		/// Generates the cap polygons where the surface mesh intersects the periodic domain boundaries.
		void buildCapTriangleMesh();

		/// Returns the periodic domain the surface mesh is embedded in.
		const SimulationCell& cell() const { return _inputMesh.cell(); }

	private:

		/// Splits a triangle face at a periodic boundary.
		bool splitFace(int faceIndex, int oldVertexCount, std::vector<Point3>& newVertices, std::map<std::pair<int,int>,std::tuple<int,int,FloatType>>& newVertexLookupMap, size_t dim);

		/// Traces the closed contour of the surface-boundary intersection.
		std::vector<Point2> traceContour(HalfEdgeMesh::edge_index firstEdge, const std::vector<Point3>& reducedPos, std::vector<bool>& visitedFaces, size_t dim) const;

		/// Clips a 2d contour at a periodic boundary.
		static void clipContour(std::vector<Point2>& input, std::array<bool,2> periodic, std::vector<std::vector<Point2>>& openContours, std::vector<std::vector<Point2>>& closedContours);

		/// Computes the intersection point of a 2d contour segment crossing a periodic boundary.
		static void computeContourIntersection(size_t dim, FloatType t, Point2& base, Vector2& delta, int crossDir, std::vector<std::vector<Point2>>& contours);

		/// Determines if the 2D box corner (0,0) is inside the closed region described by the 2d polygon.
		static bool isCornerInside2DRegion(const std::vector<std::vector<Point2>>& contours);

	protected:

		SurfaceMeshData _inputMesh;			///< The input surface mesh.
		bool _reverseOrientation;			///< Flag for inside-out display of the mesh.
		bool _smoothShading;				///< Flag for interpolated-normal shading
		bool _generateCapPolygons;			///< Controls the generation of cap polygons where the mesh intersection periodic cell boundaries.
		QVector<Plane3> _cuttingPlanes;		///< List of cutting planes at which the mesh should be truncated.

		TriMesh _surfaceMesh;					///< The output mesh generated by clipping the surface mesh at the cell boundaries.
		TriMesh _capPolygonsMesh;				///< The output mesh containing the generated cap polygons.
		boost::dynamic_bitset<> _faceSubset;	///< Bit array indicating which surface mesh faces are part of the render set.
		std::vector<ColorA> _materialColors;	///< The list of material colors for the output TriMesh.
		std::vector<size_t> _originalFaceMap;	///< Maps output mesh triangles to input mesh facets.
	};

	/// Creates the asynchronous task that builds the non-peridic representation of the input surface mesh.
	/// This method may be overriden by subclasses who want to implement custom behavior.
	virtual std::shared_ptr<PrepareSurfaceEngine> createSurfaceEngine(const SurfaceMesh* mesh) const;

	/// Create the viewport picking record for the surface mesh object.
	/// The default implementation returns null, because standard surface meshes do not support picking of
	/// mesh faces or vertices. Sub-classes can override this method to implement object-specific picking
	/// strategies.
	virtual OORef<ObjectPickInfo> createPickInfo(const SurfaceMesh* mesh, const RenderableSurfaceMesh* renderableMesh) const { return {}; }

private:

	/// Controls the display color of the surface mesh.
	DECLARE_MODIFIABLE_PROPERTY_FIELD_FLAGS(Color, surfaceColor, setSurfaceColor, PROPERTY_FIELD_MEMORIZE);

	/// Controls the display color of the cap mesh.
	DECLARE_MODIFIABLE_PROPERTY_FIELD_FLAGS(Color, capColor, setCapColor, PROPERTY_FIELD_MEMORIZE);

	/// Controls whether the cap mesh is rendered.
	DECLARE_MODIFIABLE_PROPERTY_FIELD_FLAGS(bool, showCap, setShowCap, PROPERTY_FIELD_MEMORIZE);

	/// Controls whether the surface mesh is rendered using smooth shading.
	DECLARE_MODIFIABLE_PROPERTY_FIELD(bool, smoothShading, setSmoothShading);

	/// Controls whether the mesh' orientation is flipped.
	DECLARE_MODIFIABLE_PROPERTY_FIELD(bool, reverseOrientation, setReverseOrientation);

	/// Controls whether mesh faces facing away from the viewer are not rendered.
	DECLARE_MODIFIABLE_PROPERTY_FIELD(bool, cullFaces, setCullFaces);

	/// Controls the transparency of the surface mesh.
	DECLARE_MODIFIABLE_REFERENCE_FIELD(Controller, surfaceTransparencyController, setSurfaceTransparencyController);

	/// Controls the transparency of the surface cap mesh.
	DECLARE_MODIFIABLE_REFERENCE_FIELD(Controller, capTransparencyController, setCapTransparencyController);
};

}	// End of namespace
}	// End of namespace<|MERGE_RESOLUTION|>--- conflicted
+++ resolved
@@ -28,13 +28,7 @@
 #include <core/dataset/data/TransformingDataVis.h>
 #include <core/dataset/animation/controller/Controller.h>
 #include <core/utilities/mesh/TriMesh.h>
-<<<<<<< HEAD
-#include <core/utilities/concurrent/Task.h>
-=======
-#include <plugins/mesh/halfedge/HalfEdgeMesh.h>
 #include <core/utilities/concurrent/AsynchronousTask.h>
-#include <core/dataset/animation/controller/Controller.h>
->>>>>>> ee4dbcb6
 
 namespace Ovito { namespace Mesh {
 
@@ -70,15 +64,6 @@
 	/// Sets the transparency of the surface cap mesh.
 	void setCapTransparency(FloatType transparency) { if(capTransparencyController()) capTransparencyController()->setCurrentFloatValue(transparency); }
 
-<<<<<<< HEAD
-=======
-	/// Generates the final triangle mesh, which will be rendered.
-	static bool buildSurfaceMesh(const HalfEdgeMesh<>& input, const SimulationCell& cell, bool reverseOrientation, const QVector<Plane3>& cuttingPlanes, TriMesh& output, Task* progress = nullptr);
-
-	/// Generates the triangle mesh for the PBC cap.
-	static void buildCapMesh(const HalfEdgeMesh<>& input, const SimulationCell& cell, bool isCompletelySolid, bool reverseOrientation, const QVector<Plane3>& cuttingPlanes, TriMesh& output, Task* progress = nullptr);
-
->>>>>>> ee4dbcb6
 protected:
 
 	/// Lets the vis element transform a data object in preparation for rendering.
@@ -87,11 +72,6 @@
 	/// Is called when the value of a property of this object has changed.
 	virtual void propertyChanged(const PropertyFieldDescriptor& field) override;
 
-<<<<<<< HEAD
-=======
-protected:
-
->>>>>>> ee4dbcb6
 	/// Computation engine that builds the rendering mesh.
 	class PrepareSurfaceEngine : public AsynchronousTask<TriMesh, TriMesh, std::vector<ColorA>, std::vector<size_t>>
 	{
