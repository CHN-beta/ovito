<<<<<<< HEAD
/*Copyright (c) 2022 PM Larsen
=======
/*Copyright (c) 2021 PM Larsen
>>>>>>> cb1a827e

Permission is hereby granted, free of charge, to any person obtaining a copy of this software and associated documentation files (the "Software"), to deal in the Software without restriction, including without limitation the rights to use, copy, modify, merge, publish, distribute, sublicense, and/or sell copies of the Software, and to permit persons to whom the Software is furnished to do so, subject to the following conditions:

The above copyright notice and this permission notice shall be included in all copies or substantial portions of the Software.

THE SOFTWARE IS PROVIDED "AS IS", WITHOUT WARRANTY OF ANY KIND, EXPRESS OR IMPLIED, INCLUDING BUT NOT LIMITED TO THE WARRANTIES OF MERCHANTABILITY, FITNESS FOR A PARTICULAR PURPOSE AND NONINFRINGEMENT. IN NO EVENT SHALL THE AUTHORS OR COPYRIGHT HOLDERS BE LIABLE FOR ANY CLAIM, DAMAGES OR OTHER LIABILITY, WHETHER IN AN ACTION OF CONTRACT, TORT OR OTHERWISE, ARISING FROM, OUT OF OR IN CONNECTION WITH THE SOFTWARE OR THE USE OR OTHER DEALINGS IN THE SOFTWARE.
*/

#ifndef PTM_NORMALIZE_VERTICES_H
#define PTM_NORMALIZE_VERTICES_H

namespace ptm {

double vector_norm(double* v);
void subtract_barycentre(int num, double (*points)[3], double (*normalized)[3]);
double normalize_vertices(int num, double (*points)[3], double (*normalized)[3]);

}

#endif
<|MERGE_RESOLUTION|>--- conflicted
+++ resolved
@@ -1,8 +1,4 @@
-<<<<<<< HEAD
 /*Copyright (c) 2022 PM Larsen
-=======
-/*Copyright (c) 2021 PM Larsen
->>>>>>> cb1a827e
 
 Permission is hereby granted, free of charge, to any person obtaining a copy of this software and associated documentation files (the "Software"), to deal in the Software without restriction, including without limitation the rights to use, copy, modify, merge, publish, distribute, sublicense, and/or sell copies of the Software, and to permit persons to whom the Software is furnished to do so, subject to the following conditions:
 
