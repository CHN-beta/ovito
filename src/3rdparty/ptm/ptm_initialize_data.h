<<<<<<< HEAD
/*Copyright (c) 2022 PM Larsen
=======
/*Copyright (c) 2021 PM Larsen
>>>>>>> cb1a827e

Permission is hereby granted, free of charge, to any person obtaining a copy of this software and associated documentation files (the "Software"), to deal in the Software without restriction, including without limitation the rights to use, copy, modify, merge, publish, distribute, sublicense, and/or sell copies of the Software, and to permit persons to whom the Software is furnished to do so, subject to the following conditions:

The above copyright notice and this permission notice shall be included in all copies or substantial portions of the Software.

THE SOFTWARE IS PROVIDED "AS IS", WITHOUT WARRANTY OF ANY KIND, EXPRESS OR IMPLIED, INCLUDING BUT NOT LIMITED TO THE WARRANTIES OF MERCHANTABILITY, FITNESS FOR A PARTICULAR PURPOSE AND NONINFRINGEMENT. IN NO EVENT SHALL THE AUTHORS OR COPYRIGHT HOLDERS BE LIABLE FOR ANY CLAIM, DAMAGES OR OTHER LIABILITY, WHETHER IN AN ACTION OF CONTRACT, TORT OR OTHERWISE, ARISING FROM, OUT OF OR IN CONNECTION WITH THE SOFTWARE OR THE USE OR OTHER DEALINGS IN THE SOFTWARE.
*/

#ifndef PTM_INITIALIZE_DATA_H
#define PTM_INITIALIZE_DATA_H


#include "ptm_graph_data.h"
#include "ptm_graph_tools.h"
#include "ptm_deformation_gradient.h"
#include "ptm_fundamental_mappings.h"
#include "ptm_neighbour_ordering.h"
#include "ptm_canonical_coloured.h"
#include "ptm_convex_hull_incremental.h"
#include "ptm_templates.h"
<<<<<<< HEAD
=======
#include "ptm_scaled_templates.h"
>>>>>>> cb1a827e
#include "ptm_quat.h"


namespace ptm {

typedef struct
{
<<<<<<< HEAD
    int type;
    int num_nbrs;
    int num_facets;
    int max_degree;
    int num_graphs;
    graph_t* graphs;
    const double (*points)[PTM_MAX_POINTS][3];
    const double (*penrose)[PTM_MAX_POINTS][3];
    int num_mappings;
    const int8_t (*mapping)[PTM_MAX_POINTS];
    int num_conventional_mappings;
    const int8_t (*mapping_conventional)[PTM_MAX_POINTS];
    const int8_t (*mapping_conventional_inverse)[PTM_MAX_POINTS];
    const int8_t *template_indices;
    const double (*qconventional)[4];
} refdata_t;


const refdata_t structure_sc = {        PTM_MATCH_SC,                            //.type
                                        6,                                       //.num_nbrs
                                        8,                                       //.num_facets
                                        4,                                       //.max_degree
                                        NUM_SC_GRAPHS,                           //.num_graphs
                                        graphs_sc,                               //.graphs
                                        ptm_template_sc,                         //.points
                                        penrose_sc,                              //.penrose
                                        NUM_CUBIC_MAPPINGS,                      //.num_mappings
                                        mapping_sc,                              //.mapping
                                        0,                                       //.num_conventional_mappings
                                        mapping_sc,                              //.mapping_conventional
                                        NULL,                                    //.mapping_conventional_inverse
                                        template_indices_zero,                   //.template_indices
                                        NULL,                                    //.qconventional
                                };

const refdata_t structure_fcc = {       PTM_MATCH_FCC,                           //.type
                                        12,                                      //.num_nbrs
                                        20,                                      //.num_facets
                                        6,                                       //.max_degree
                                        NUM_FCC_GRAPHS,                          //.num_graphs
                                        graphs_fcc,                              //.graphs
                                        ptm_template_fcc,                        //.points
                                        penrose_fcc,                             //.penrose
                                        NUM_CUBIC_MAPPINGS,                      //.num_mappings
                                        mapping_fcc,                             //.mapping
                                        0,                                       //.num_conventional_mappings
                                        mapping_fcc,                             //.mapping_conventional
                                        NULL,                                    //.mapping_conventional_inverse
                                        template_indices_zero,                   //.template_indices
                                        NULL,                                    //.qconventional
                                };

const refdata_t structure_hcp = {       PTM_MATCH_HCP,                           //.type
                                        12,                                      //.num_nbrs
                                        20,                                      //.num_facets
                                        6,                                       //.max_degree
                                        NUM_HCP_GRAPHS,                          //.num_graphs
                                        graphs_hcp,                              //.graphs
                                        ptm_template_hcp,                        //.points
                                        penrose_hcp,                             //.penrose
                                        NUM_HEX_MAPPINGS,                        //.num_mappings
                                        mapping_hcp,                             //.mapping
                                        NUM_CONVENTIONAL_HEX_MAPPINGS,           //.num_conventional_mappings
                                        mapping_hcp_conventional,                //.mapping_conventional
                                        mapping_hcp_conventional_inverse,        //.mapping_conventional_inverse
                                        template_indices_hcp,                    //.template_indices
                                        ptm::generator_hcp_conventional,         //.qconventional
                                };

const refdata_t structure_ico = {       PTM_MATCH_ICO,                           //.type
                                        12,                                      //.num_nbrs
                                        20,                                      //.num_facets
                                        6,                                       //.max_degree
                                        NUM_ICO_GRAPHS,                          //.num_graphs
                                        graphs_ico,                              //.graphs
                                        ptm_template_ico,                        //.points
                                        penrose_ico,                             //.penrose
                                        NUM_ICO_MAPPINGS,                        //.num_mappings
                                        mapping_ico,                             //.mapping
                                        0,                                       //.num_conventional_mappings
                                        mapping_ico,                             //.mapping_conventional
                                        NULL,                                    //.mapping_conventional_inverse
                                        template_indices_zero,                   //.template_indices
                                        NULL,                                    //.qconventional
                                };

const refdata_t structure_bcc = {       PTM_MATCH_BCC,                           //.type
                                        14,                                      //.num_nbrs
                                        24,                                      //.num_facets
                                        8,                                       //.max_degree
                                        NUM_BCC_GRAPHS,                          //.num_graphs
                                        graphs_bcc,                              //.graphs
                                        ptm_template_bcc,                        //.points
                                        penrose_bcc,                             //.penrose
                                        NUM_CUBIC_MAPPINGS,                      //.num_mappings
                                        mapping_bcc,                             //.mapping
                                        0,                                       //.num_conventional_mappings
                                        mapping_bcc,                             //.mapping_conventional
                                        NULL,                                    //.mapping_conventional_inverse
                                        template_indices_zero,                   //.template_indices
                                        NULL,                                    //.qconventional
                                };

const refdata_t structure_dcub = {      PTM_MATCH_DCUB,                          //.type
                                        16,                                      //.num_nbrs
                                        28,                                      //.num_facets
                                        8,                                       //.max_degree
                                        NUM_DCUB_GRAPHS,                         //.num_graphs
                                        graphs_dcub,                             //.graphs
                                        ptm_template_dcub,                       //.points
                                        penrose_dcub,                            //.penrose
                                        NUM_DCUB_MAPPINGS,                       //.num_mappings
                                        mapping_dcub,                            //.mapping
                                        NUM_CONVENTIONAL_DCUB_MAPPINGS,          //.num_conventional_mappings
                                        mapping_dcub_conventional,               //.mapping_conventional
                                        mapping_dcub_conventional_inverse,       //.mapping_conventional_inverse
                                        template_indices_dcub,                   //.template_indices
                                        generator_cubic,                         //.qconventional
                                };

const refdata_t structure_dhex = {      PTM_MATCH_DHEX,                          //.type
                                        16,                                      //.num_nbrs
                                        28,                                      //.num_facets
                                        8,                                       //.max_degree
                                        NUM_DHEX_GRAPHS,                         //.num_graphs
                                        graphs_dhex,                             //.graphs
                                        ptm_template_dhex,                       //.points
                                        penrose_dhex,                            //.penrose
                                        NUM_DHEX_MAPPINGS,                       //.num_mappings
                                        mapping_dhex,                            //.mapping
                                        NUM_CONVENTIONAL_DHEX_MAPPINGS,          //.num_conventional_mappings
                                        mapping_dhex_conventional,               //.mapping_conventional
                                        mapping_dhex_conventional_inverse,       //.mapping_conventional_inverse
                                        template_indices_dhex,                   //.template_indices
                                        generator_hcp_conventional,              //.qconventional
                                };

const refdata_t structure_graphene = {  PTM_MATCH_GRAPHENE,                      //.type
                                        9,                                       //.num_nbrs
                                        -1,                                      //.num_facets
                                        -1,                                      //.max_degree
                                        -1,                                      //.num_graphs
                                        NULL,                                    //.graphs
                                        ptm_template_graphene,                   //.points
                                        penrose_graphene,                        //.penrose
                                        -1,                                      //.num_mappings
                                        mapping_graphene,                        //.mapping
                                        NUM_CONVENTIONAL_GRAPHENE_MAPPINGS,      //.num_conventional_mappings
                                        mapping_graphene_conventional,           //.mapping_conventional
                                        mapping_graphene_conventional_inverse,   //.mapping_conventional_inverse
                                        template_indices_graphene,               //.template_indices
                                        generator_hcp_conventional,              //.qconventional
                                };

const refdata_t* const refdata[] = {    NULL,
                                        &structure_fcc,
                                        &structure_hcp,
                                        &structure_bcc,
                                        &structure_ico,
                                        &structure_sc,
                                        &structure_dcub,
                                        &structure_dhex,
                                        &structure_graphene        };
=======
	int type;
	int num_nbrs;
	int num_facets;
	int max_degree;
	int num_graphs;
	graph_t* graphs;
	const double (*points)[3];
	const double (*points_alt1)[3];
	const double (*points_alt2)[3];
	const double (*points_alt3)[3];
	const double (*penrose)[3];
	const double (*penrose_alt1)[3];
	const double (*penrose_alt2)[3];
	const double (*penrose_alt3)[3];
	const int8_t (*scaled)[3];
	const int8_t (*scaled_alt1)[3];
	const int8_t (*scaled_alt2)[3];
	const int8_t (*scaled_alt3)[3];
	int num_mappings;
	const int8_t (*mapping)[PTM_MAX_POINTS];
	int num_conventional_mappings;
	const int8_t (*mapping_conventional)[PTM_MAX_POINTS];
	const int8_t (*mapping_conventional_inverse)[PTM_MAX_POINTS];
	const int8_t *template_indices;
	const double (*qconventional)[4];
} refdata_t;


const refdata_t structure_sc = {	PTM_MATCH_SC,			//.type
					6,				//.num_nbrs
					8,				//.num_facets
					4,				//.max_degree
					NUM_SC_GRAPHS,			//.num_graphs
					graphs_sc,			//.graphs
					ptm_template_sc,		//.points
					NULL,				//.points_alt1
					NULL,				//.points_alt2
					NULL,				//.points_alt3
					penrose_sc,			//.penrose
					NULL,				//.penrose_alt1
					NULL,				//.penrose_alt2
					NULL,				//.penrose_alt3
					ptm_scaled_template_sc,		//.scaled
					NULL,				//.scaled_alt1
					NULL,				//.scaled_alt2
					NULL,				//.scaled_alt3
					NUM_CUBIC_MAPPINGS,		//.num_mappings
					mapping_sc,			//.mapping
					0,				//.num_conventional_mappings
					NULL,				//.mapping_conventional
					NULL,				//.mapping_conventional_inverse
					NULL,				//.template_indices
					NULL,				//.qconventional
				};

const refdata_t structure_fcc = {	PTM_MATCH_FCC,			//.type
					12,				//.num_nbrs
					20,				//.num_facets
					6,				//.max_degree
					NUM_FCC_GRAPHS,			//.num_graphs
					graphs_fcc,			//.graphs
					ptm_template_fcc,		//.points
					NULL,				//.points_alt1
					NULL,				//.points_alt2
					NULL,				//.points_alt3
					penrose_fcc,			//.penrose
					NULL,				//.penrose_alt1
					NULL,				//.penrose_alt2
					NULL,				//.penrose_alt3
					ptm_scaled_template_fcc,		//.scaled
					NULL,				//.scaled_alt1
					NULL,				//.scaled_alt2
					NULL,				//.scaled_alt3
					NUM_CUBIC_MAPPINGS,		//.num_mappings
					mapping_fcc,			//.mapping
					0,				//.num_conventional_mappings
					NULL,				//.mapping_conventional
					NULL,				//.mapping_conventional_inverse
					NULL,				//.template_indices
					NULL,				//.qconventional
				};

const refdata_t structure_hcp = {	PTM_MATCH_HCP,				//.type
					12,					//.num_nbrs
					20,					//.num_facets
					6,					//.max_degree
					NUM_HCP_GRAPHS,				//.num_graphs
					graphs_hcp,				//.graphs
					ptm_template_hcp,			//.points
					ptm_template_hcp_alt1,			//.points_alt1
					NULL,					//.points_alt2
					NULL,					//.points_alt3
					penrose_hcp,				//.penrose
					penrose_hcp_alt1,			//.penrose_alt1
					NULL,					//.penrose_alt2
					NULL,					//.penrose_alt3
					ptm_scaled_template_hcp,		//.scaled
					ptm_scaled_template_hcp_alt1,				//.scaled_alt1
					NULL,				//.scaled_alt2
					NULL,				//.scaled_alt3
					NUM_HEX_MAPPINGS,			//.num_mappings
					mapping_hcp,				//.mapping
					NUM_CONVENTIONAL_HEX_MAPPINGS,		//.num_conventional_mappings
					mapping_hcp_conventional,		//.mapping_conventional
					mapping_hcp_conventional_inverse,	//.mapping_conventional_inverse
					template_indices_hcp,			//.template_indices
					ptm::generator_hcp_conventional,	//.qconventional
				};

const refdata_t structure_ico = {	PTM_MATCH_ICO,			//.type
					12,				//.num_nbrs
					20,				//.num_facets
					6,				//.max_degree
					NUM_ICO_GRAPHS,			//.num_graphs
					graphs_ico,			//.graphs
					ptm_template_ico,		//.points
					NULL,				//.points_alt1
					NULL,				//.points_alt2
					NULL,				//.points_alt3
					penrose_ico,			//.penrose
					NULL,				//.penrose_alt1
					NULL,				//.penrose_alt2
					NULL,				//.penrose_alt3
					NULL,       		//.scaled
					NULL,				//.scaled_alt1
					NULL,				//.scaled_alt2
					NULL,				//.scaled_alt3
					NUM_ICO_MAPPINGS,		//.num_mappings
					mapping_ico,			//.mapping
					0,				//.num_conventional_mappings
					NULL,				//.mapping_conventional
					NULL,				//.mapping_conventional_inverse
					NULL,				//.template_indices
					NULL,				//.qconventional
				};

const refdata_t structure_bcc = {	PTM_MATCH_BCC,			//.type
					14,				//.num_nbrs
					24,				//.num_facets
					8,				//.max_degree
					NUM_BCC_GRAPHS,			//.num_graphs
					graphs_bcc,			//.graphs
					ptm_template_bcc,		//.points
					NULL,				//.points_alt1
					NULL,				//.points_alt2
					NULL,				//.points_alt3
					penrose_bcc,			//.penrose
					NULL,				//.penrose_alt1
					NULL,				//.penrose_alt2
					NULL,				//.penrose_alt3
					ptm_scaled_template_bcc,		//.scaled
					NULL,				//.scaled_alt1
					NULL,				//.scaled_alt2
					NULL,				//.scaled_alt3
					NUM_CUBIC_MAPPINGS,		//.num_mappings
					mapping_bcc,			//.mapping
					0,				//.num_conventional_mappings
					NULL,				//.mapping_conventional
					NULL,				//.mapping_conventional_inverse
					NULL,				//.template_indices
					NULL,				//.qconventional
				};

const refdata_t structure_dcub = {	PTM_MATCH_DCUB,				//.type
					16,					//.num_nbrs
					28,					//.num_facets
					8,					//.max_degree
					NUM_DCUB_GRAPHS,			//.num_graphs
					graphs_dcub,				//.graphs
					ptm_template_dcub,			//.points
					ptm_template_dcub_alt1,			//.points_alt1
					NULL,					//.points_alt2
					NULL,					//.points_alt3
					penrose_dcub,				//.penrose
					penrose_dcub_alt1,			//.penrose_alt1
					NULL,					//.penrose_alt2
					NULL,					//.penrose_alt3
					ptm_scaled_template_dcub,		//.scaled
					ptm_scaled_template_dcub_alt1,				//.scaled_alt1
					NULL,				//.scaled_alt2
					NULL,				//.scaled_alt3
					NUM_DCUB_MAPPINGS,			//.num_mappings
					mapping_dcub,				//.mapping
					NUM_CONVENTIONAL_DCUB_MAPPINGS,		//.num_conventional_mappings
					mapping_dcub_conventional,		//.mapping_conventional
					mapping_dcub_conventional_inverse,	//.mapping_conventional_inverse
					template_indices_dcub,			//.template_indices
					generator_cubic,			//.qconventional
				};

const refdata_t structure_dhex = {	PTM_MATCH_DHEX,				//.type
					16,					//.num_nbrs
					28,					//.num_facets
					8,					//.max_degree
					NUM_DHEX_GRAPHS,			//.num_graphs
					graphs_dhex,				//.graphs
					ptm_template_dhex,			//.points
					ptm_template_dhex_alt1,			//.points_alt1
					ptm_template_dhex_alt2,			//.points_alt2
					ptm_template_dhex_alt3,			//.points_alt3
					penrose_dhex,				//.penrose
					penrose_dhex_alt1,			//.penrose_alt1
					penrose_dhex_alt2,			//.penrose_alt2
					penrose_dhex_alt3,			//.penrose_alt3
					ptm_scaled_template_dhex,		//.scaled
					ptm_scaled_template_dhex_alt1,				//.scaled_alt1
					ptm_scaled_template_dhex_alt2,				//.scaled_alt2
					ptm_scaled_template_dhex_alt3,				//.scaled_alt3
					NUM_DHEX_MAPPINGS,			//.num_mappings
					mapping_dhex,				//.mapping
					NUM_CONVENTIONAL_DHEX_MAPPINGS,		//.num_conventional_mappings
					mapping_dhex_conventional,		//.mapping_conventional
					mapping_dhex_conventional_inverse,	//.mapping_conventional_inverse
					template_indices_dhex,			//.template_indices
					generator_hcp_conventional,		//.qconventional
				};

const refdata_t structure_graphene = {	PTM_MATCH_GRAPHENE,			//.type
					9,					//.num_nbrs
					-1,					//.num_facets
					-1,					//.max_degree
					-1,					//.num_graphs
					NULL,					//.graphs
					ptm_template_graphene,			//.points
					ptm_template_graphene_alt1,		//.points_alt1
					NULL,					//.points_alt2
					NULL,					//.points_alt3
					penrose_graphene,			//.penrose
					penrose_graphene_alt1,			//.penrose_alt1
					NULL,					//.penrose_alt2
					NULL,					//.penrose_alt3
					ptm_scaled_template_graphene,       		//.scaled
					ptm_scaled_template_graphene_alt1,				//.scaled_alt1
					NULL,				//.scaled_alt2
					NULL,				//.scaled_alt3
					-1,					//.num_mappings
					mapping_graphene,			//.mapping
					NUM_CONVENTIONAL_GRAPHENE_MAPPINGS,	//.num_conventional_mappings
					mapping_graphene_conventional,		//.mapping_conventional
					mapping_graphene_conventional_inverse,	//.mapping_conventional_inverse
					template_indices_graphene,		//.template_indices
					generator_hcp_conventional,		//.qconventional
				};

const refdata_t* const refdata[] = {	NULL,
					&structure_fcc,
					&structure_hcp,
					&structure_bcc,
					&structure_ico,
					&structure_sc,
					&structure_dcub,
					&structure_dhex,
					&structure_graphene	};
>>>>>>> cb1a827e
}

#ifdef __cplusplus
extern "C" {
#endif

typedef struct ptm_local_handle* ptm_local_handle_t;
ptm_local_handle_t ptm_initialize_local();
void ptm_uninitialize_local(ptm_local_handle_t ptr);
int ptm_initialize_global();

//------------------------------------
//    global initialization switch
//------------------------------------
extern bool ptm_initialized;


#ifdef __cplusplus
}
#endif


#endif
<|MERGE_RESOLUTION|>--- conflicted
+++ resolved
@@ -1,8 +1,4 @@
-<<<<<<< HEAD
 /*Copyright (c) 2022 PM Larsen
-=======
-/*Copyright (c) 2021 PM Larsen
->>>>>>> cb1a827e
 
 Permission is hereby granted, free of charge, to any person obtaining a copy of this software and associated documentation files (the "Software"), to deal in the Software without restriction, including without limitation the rights to use, copy, modify, merge, publish, distribute, sublicense, and/or sell copies of the Software, and to permit persons to whom the Software is furnished to do so, subject to the following conditions:
 
@@ -23,10 +19,7 @@
 #include "ptm_canonical_coloured.h"
 #include "ptm_convex_hull_incremental.h"
 #include "ptm_templates.h"
-<<<<<<< HEAD
-=======
 #include "ptm_scaled_templates.h"
->>>>>>> cb1a827e
 #include "ptm_quat.h"
 
 
@@ -34,7 +27,6 @@
 
 typedef struct
 {
-<<<<<<< HEAD
     int type;
     int num_nbrs;
     int num_facets;
@@ -198,261 +190,6 @@
                                         &structure_dcub,
                                         &structure_dhex,
                                         &structure_graphene        };
-=======
-	int type;
-	int num_nbrs;
-	int num_facets;
-	int max_degree;
-	int num_graphs;
-	graph_t* graphs;
-	const double (*points)[3];
-	const double (*points_alt1)[3];
-	const double (*points_alt2)[3];
-	const double (*points_alt3)[3];
-	const double (*penrose)[3];
-	const double (*penrose_alt1)[3];
-	const double (*penrose_alt2)[3];
-	const double (*penrose_alt3)[3];
-	const int8_t (*scaled)[3];
-	const int8_t (*scaled_alt1)[3];
-	const int8_t (*scaled_alt2)[3];
-	const int8_t (*scaled_alt3)[3];
-	int num_mappings;
-	const int8_t (*mapping)[PTM_MAX_POINTS];
-	int num_conventional_mappings;
-	const int8_t (*mapping_conventional)[PTM_MAX_POINTS];
-	const int8_t (*mapping_conventional_inverse)[PTM_MAX_POINTS];
-	const int8_t *template_indices;
-	const double (*qconventional)[4];
-} refdata_t;
-
-
-const refdata_t structure_sc = {	PTM_MATCH_SC,			//.type
-					6,				//.num_nbrs
-					8,				//.num_facets
-					4,				//.max_degree
-					NUM_SC_GRAPHS,			//.num_graphs
-					graphs_sc,			//.graphs
-					ptm_template_sc,		//.points
-					NULL,				//.points_alt1
-					NULL,				//.points_alt2
-					NULL,				//.points_alt3
-					penrose_sc,			//.penrose
-					NULL,				//.penrose_alt1
-					NULL,				//.penrose_alt2
-					NULL,				//.penrose_alt3
-					ptm_scaled_template_sc,		//.scaled
-					NULL,				//.scaled_alt1
-					NULL,				//.scaled_alt2
-					NULL,				//.scaled_alt3
-					NUM_CUBIC_MAPPINGS,		//.num_mappings
-					mapping_sc,			//.mapping
-					0,				//.num_conventional_mappings
-					NULL,				//.mapping_conventional
-					NULL,				//.mapping_conventional_inverse
-					NULL,				//.template_indices
-					NULL,				//.qconventional
-				};
-
-const refdata_t structure_fcc = {	PTM_MATCH_FCC,			//.type
-					12,				//.num_nbrs
-					20,				//.num_facets
-					6,				//.max_degree
-					NUM_FCC_GRAPHS,			//.num_graphs
-					graphs_fcc,			//.graphs
-					ptm_template_fcc,		//.points
-					NULL,				//.points_alt1
-					NULL,				//.points_alt2
-					NULL,				//.points_alt3
-					penrose_fcc,			//.penrose
-					NULL,				//.penrose_alt1
-					NULL,				//.penrose_alt2
-					NULL,				//.penrose_alt3
-					ptm_scaled_template_fcc,		//.scaled
-					NULL,				//.scaled_alt1
-					NULL,				//.scaled_alt2
-					NULL,				//.scaled_alt3
-					NUM_CUBIC_MAPPINGS,		//.num_mappings
-					mapping_fcc,			//.mapping
-					0,				//.num_conventional_mappings
-					NULL,				//.mapping_conventional
-					NULL,				//.mapping_conventional_inverse
-					NULL,				//.template_indices
-					NULL,				//.qconventional
-				};
-
-const refdata_t structure_hcp = {	PTM_MATCH_HCP,				//.type
-					12,					//.num_nbrs
-					20,					//.num_facets
-					6,					//.max_degree
-					NUM_HCP_GRAPHS,				//.num_graphs
-					graphs_hcp,				//.graphs
-					ptm_template_hcp,			//.points
-					ptm_template_hcp_alt1,			//.points_alt1
-					NULL,					//.points_alt2
-					NULL,					//.points_alt3
-					penrose_hcp,				//.penrose
-					penrose_hcp_alt1,			//.penrose_alt1
-					NULL,					//.penrose_alt2
-					NULL,					//.penrose_alt3
-					ptm_scaled_template_hcp,		//.scaled
-					ptm_scaled_template_hcp_alt1,				//.scaled_alt1
-					NULL,				//.scaled_alt2
-					NULL,				//.scaled_alt3
-					NUM_HEX_MAPPINGS,			//.num_mappings
-					mapping_hcp,				//.mapping
-					NUM_CONVENTIONAL_HEX_MAPPINGS,		//.num_conventional_mappings
-					mapping_hcp_conventional,		//.mapping_conventional
-					mapping_hcp_conventional_inverse,	//.mapping_conventional_inverse
-					template_indices_hcp,			//.template_indices
-					ptm::generator_hcp_conventional,	//.qconventional
-				};
-
-const refdata_t structure_ico = {	PTM_MATCH_ICO,			//.type
-					12,				//.num_nbrs
-					20,				//.num_facets
-					6,				//.max_degree
-					NUM_ICO_GRAPHS,			//.num_graphs
-					graphs_ico,			//.graphs
-					ptm_template_ico,		//.points
-					NULL,				//.points_alt1
-					NULL,				//.points_alt2
-					NULL,				//.points_alt3
-					penrose_ico,			//.penrose
-					NULL,				//.penrose_alt1
-					NULL,				//.penrose_alt2
-					NULL,				//.penrose_alt3
-					NULL,       		//.scaled
-					NULL,				//.scaled_alt1
-					NULL,				//.scaled_alt2
-					NULL,				//.scaled_alt3
-					NUM_ICO_MAPPINGS,		//.num_mappings
-					mapping_ico,			//.mapping
-					0,				//.num_conventional_mappings
-					NULL,				//.mapping_conventional
-					NULL,				//.mapping_conventional_inverse
-					NULL,				//.template_indices
-					NULL,				//.qconventional
-				};
-
-const refdata_t structure_bcc = {	PTM_MATCH_BCC,			//.type
-					14,				//.num_nbrs
-					24,				//.num_facets
-					8,				//.max_degree
-					NUM_BCC_GRAPHS,			//.num_graphs
-					graphs_bcc,			//.graphs
-					ptm_template_bcc,		//.points
-					NULL,				//.points_alt1
-					NULL,				//.points_alt2
-					NULL,				//.points_alt3
-					penrose_bcc,			//.penrose
-					NULL,				//.penrose_alt1
-					NULL,				//.penrose_alt2
-					NULL,				//.penrose_alt3
-					ptm_scaled_template_bcc,		//.scaled
-					NULL,				//.scaled_alt1
-					NULL,				//.scaled_alt2
-					NULL,				//.scaled_alt3
-					NUM_CUBIC_MAPPINGS,		//.num_mappings
-					mapping_bcc,			//.mapping
-					0,				//.num_conventional_mappings
-					NULL,				//.mapping_conventional
-					NULL,				//.mapping_conventional_inverse
-					NULL,				//.template_indices
-					NULL,				//.qconventional
-				};
-
-const refdata_t structure_dcub = {	PTM_MATCH_DCUB,				//.type
-					16,					//.num_nbrs
-					28,					//.num_facets
-					8,					//.max_degree
-					NUM_DCUB_GRAPHS,			//.num_graphs
-					graphs_dcub,				//.graphs
-					ptm_template_dcub,			//.points
-					ptm_template_dcub_alt1,			//.points_alt1
-					NULL,					//.points_alt2
-					NULL,					//.points_alt3
-					penrose_dcub,				//.penrose
-					penrose_dcub_alt1,			//.penrose_alt1
-					NULL,					//.penrose_alt2
-					NULL,					//.penrose_alt3
-					ptm_scaled_template_dcub,		//.scaled
-					ptm_scaled_template_dcub_alt1,				//.scaled_alt1
-					NULL,				//.scaled_alt2
-					NULL,				//.scaled_alt3
-					NUM_DCUB_MAPPINGS,			//.num_mappings
-					mapping_dcub,				//.mapping
-					NUM_CONVENTIONAL_DCUB_MAPPINGS,		//.num_conventional_mappings
-					mapping_dcub_conventional,		//.mapping_conventional
-					mapping_dcub_conventional_inverse,	//.mapping_conventional_inverse
-					template_indices_dcub,			//.template_indices
-					generator_cubic,			//.qconventional
-				};
-
-const refdata_t structure_dhex = {	PTM_MATCH_DHEX,				//.type
-					16,					//.num_nbrs
-					28,					//.num_facets
-					8,					//.max_degree
-					NUM_DHEX_GRAPHS,			//.num_graphs
-					graphs_dhex,				//.graphs
-					ptm_template_dhex,			//.points
-					ptm_template_dhex_alt1,			//.points_alt1
-					ptm_template_dhex_alt2,			//.points_alt2
-					ptm_template_dhex_alt3,			//.points_alt3
-					penrose_dhex,				//.penrose
-					penrose_dhex_alt1,			//.penrose_alt1
-					penrose_dhex_alt2,			//.penrose_alt2
-					penrose_dhex_alt3,			//.penrose_alt3
-					ptm_scaled_template_dhex,		//.scaled
-					ptm_scaled_template_dhex_alt1,				//.scaled_alt1
-					ptm_scaled_template_dhex_alt2,				//.scaled_alt2
-					ptm_scaled_template_dhex_alt3,				//.scaled_alt3
-					NUM_DHEX_MAPPINGS,			//.num_mappings
-					mapping_dhex,				//.mapping
-					NUM_CONVENTIONAL_DHEX_MAPPINGS,		//.num_conventional_mappings
-					mapping_dhex_conventional,		//.mapping_conventional
-					mapping_dhex_conventional_inverse,	//.mapping_conventional_inverse
-					template_indices_dhex,			//.template_indices
-					generator_hcp_conventional,		//.qconventional
-				};
-
-const refdata_t structure_graphene = {	PTM_MATCH_GRAPHENE,			//.type
-					9,					//.num_nbrs
-					-1,					//.num_facets
-					-1,					//.max_degree
-					-1,					//.num_graphs
-					NULL,					//.graphs
-					ptm_template_graphene,			//.points
-					ptm_template_graphene_alt1,		//.points_alt1
-					NULL,					//.points_alt2
-					NULL,					//.points_alt3
-					penrose_graphene,			//.penrose
-					penrose_graphene_alt1,			//.penrose_alt1
-					NULL,					//.penrose_alt2
-					NULL,					//.penrose_alt3
-					ptm_scaled_template_graphene,       		//.scaled
-					ptm_scaled_template_graphene_alt1,				//.scaled_alt1
-					NULL,				//.scaled_alt2
-					NULL,				//.scaled_alt3
-					-1,					//.num_mappings
-					mapping_graphene,			//.mapping
-					NUM_CONVENTIONAL_GRAPHENE_MAPPINGS,	//.num_conventional_mappings
-					mapping_graphene_conventional,		//.mapping_conventional
-					mapping_graphene_conventional_inverse,	//.mapping_conventional_inverse
-					template_indices_graphene,		//.template_indices
-					generator_hcp_conventional,		//.qconventional
-				};
-
-const refdata_t* const refdata[] = {	NULL,
-					&structure_fcc,
-					&structure_hcp,
-					&structure_bcc,
-					&structure_ico,
-					&structure_sc,
-					&structure_dcub,
-					&structure_dhex,
-					&structure_graphene	};
->>>>>>> cb1a827e
 }
 
 #ifdef __cplusplus
