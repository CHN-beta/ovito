MACRO(OVITO_ADD_PLUGIN_DEPENDENCY target_name dependency_name)
<<<<<<< HEAD

=======
>>>>>>> e07d9134
	STRING(TOUPPER "${dependency_name}" uppercase_plugin_name)
	IF(NOT OVITO_BUILD_PLUGIN_${uppercase_plugin_name})
		MESSAGE(FATAL_ERROR "To build the ${target_name} plugin, the ${dependency_name} plugin has to be enabled too. Please set the OVITO_BUILD_PLUGIN_${uppercase_plugin_name} option to ON.")
	ENDIF()

<<<<<<< HEAD
	TARGET_LINK_LIBRARIES(${target_name} PUBLIC ${dependency_name})
ENDMACRO(OVITO_ADD_PLUGIN_DEPENDENCY)
=======
	TARGET_LINK_LIBRARIES(${target_name} ${dependency_name})
ENDMACRO()

# Fix the library paths in the build directory.
# This is required so that OVITO can be run from the build directory (and not only from the installation directory).
MACRO(OVITO_FIXUP_BUILD_OBJECT target_name)
	IF(APPLE)
		IF(${ARGC} EQUAL 1)
			SET(dependency_list "")
			GET_PROPERTY(TARGET_LINK_LIBS TARGET ${target_name} PROPERTY LINK_LIBRARIES)
		ELSE()
			GET_PROPERTY(TARGET_LINK_LIBS TARGET ${ARGV1} PROPERTY LINK_LIBRARIES)
		ENDIF()
		FOREACH(dependency ${TARGET_LINK_LIBS})
			IF(NOT IS_ABSOLUTE "${dependency}" AND NOT ";${dependency_list};" MATCHES ";${dependency};")
				GET_PROPERTY(IS_IMPORTED TARGET ${dependency} PROPERTY IMPORTED)
				IF(NOT ${IS_IMPORTED})
					GET_PROPERTY(TARGET_TYPE TARGET ${dependency} PROPERTY TYPE)
					IF(TARGET_TYPE STREQUAL "SHARED_LIBRARY")
						LIST(APPEND dependency_list ${dependency})
						GET_PROPERTY(TARGET_LOCATION TARGET ${dependency} PROPERTY LOCATION)
						GET_FILENAME_COMPONENT(TARGET_FILE "${TARGET_LOCATION}" NAME)
						IF(";${OVITO_PLUGINS_LIST};" MATCHES ";${dependency};")
							ADD_CUSTOM_COMMAND(TARGET ${target_name} POST_BUILD 
								COMMAND "install_name_tool" "-change" "${TARGET_FILE}" "@executable_path/plugins/${TARGET_FILE}" "$<TARGET_FILE:${target_name}>")
						ELSE()
							ADD_CUSTOM_COMMAND(TARGET ${target_name} POST_BUILD 
								COMMAND "install_name_tool" "-change" "${TARGET_FILE}" "@executable_path/${TARGET_FILE}" "$<TARGET_FILE:${target_name}>")
						ENDIF()
						OVITO_FIXUP_BUILD_OBJECT(${target_name} ${dependency}) 
					ENDIF()
				ENDIF()
			ENDIF()
		ENDFOREACH()
	ENDIF()
ENDMACRO()
>>>>>>> e07d9134

# This macro adds a static library target to an executable target and makes sure that
# the library is linked completely into the executable without removal of unreferenced
# objects.
MACRO(LINK_WHOLE_LIBRARY _targetName _libraryTarget)
	IF(UNIX AND NOT APPLE)
		GET_TARGET_PROPERTY(EXE_LINKER_OPTIONS ${_targetName} LINK_FLAGS)
		IF(NOT EXE_LINKER_OPTIONS)
			SET(EXE_LINKER_OPTIONS "")
		ENDIF(NOT EXE_LINKER_OPTIONS)
		GET_TARGET_PROPERTY(TARGET_LOCATION ${_libraryTarget} LOCATION)
		SET(EXE_LINKER_OPTIONS "${EXE_LINKER_OPTIONS} -Wl,--whole-archive ${TARGET_LOCATION} -Wl,--no-whole-archive ")
		SET_TARGET_PROPERTIES(${_targetName} PROPERTIES LINK_FLAGS ${EXE_LINKER_OPTIONS})
	ENDIF()
	TARGET_LINK_LIBRARIES(${_targetName} ${_libraryTarget})
ENDMACRO()

# Create a new target for a plugin.
MACRO(OVITO_PLUGIN target_name)

	SET(plugin_sources)
	SET(lib_dependencies)
	SET(resource_output)
	SET(resource_input)
	SET(plugin_dependencies)
	SET(optional_plugin_dependencies)
	FOREACH(currentArg ${ARGN})
		IF("${currentArg}" STREQUAL "SOURCES" OR 
			"${currentArg}" STREQUAL "LIB_DEPENDENCIES" OR 
			"${currentArg}" STREQUAL "PLUGIN_DEPENDENCIES" OR 
			"${currentArg}" STREQUAL "OPTIONAL_PLUGIN_DEPENDENCIES" OR
			"${currentArg}" STREQUAL "RESOURCE")
			SET(DOING_WHAT "${currentArg}")
		ELSE()
		    IF(${DOING_WHAT} STREQUAL "SOURCES")
				LIST(APPEND plugin_sources "${currentArg}")
		    ELSEIF(${DOING_WHAT} STREQUAL "LIB_DEPENDENCIES")
				LIST(APPEND lib_dependencies "${currentArg}")
		    ELSEIF(${DOING_WHAT} STREQUAL "PLUGIN_DEPENDENCIES")
				LIST(APPEND plugin_dependencies "${currentArg}")
		    ELSEIF(${DOING_WHAT} STREQUAL "OPTIONAL_PLUGIN_DEPENDENCIES")
				LIST(APPEND optional_plugin_dependencies "${currentArg}")
		    ELSEIF(${DOING_WHAT} STREQUAL "RESOURCE")
				SET(resource_output "${currentArg}")
				SET(DOING_WHAT "RESOURCE_INPUT")
		    ELSEIF(${DOING_WHAT} STREQUAL "RESOURCE_INPUT")
				LIST(APPEND resource_input "${currentArg}")
		    ENDIF()
		ENDIF()
	ENDFOREACH(currentArg)

	# Create the library target for the plugin.
	ADD_LIBRARY(${target_name} ${plugin_sources})

	# Define this macro so the source code knows the shared library is being compiled 
	# and symbols need to be exported.
	STRING(TOUPPER "${target_name}" uppercase_target_name)
	TARGET_COMPILE_DEFINITIONS(${target_name} PRIVATE "-DMAKING_MODULE_${uppercase_target_name}")

	# Link mandatory OVITO libraries.
	TARGET_LINK_LIBRARIES(${target_name} PUBLIC Base Core)

	# Link other required libraries.
	TARGET_LINK_LIBRARIES(${target_name} PUBLIC ${lib_dependencies})

	# Link Qt5.
	QT5_USE_MODULES(${target_name} ${OVITO_REQUIRED_QT_MODULES})

	# Link plugin dependencies.
	FOREACH(plugin_name ${plugin_dependencies})
		OVITO_ADD_PLUGIN_DEPENDENCY(${target_name} ${plugin_name})
	ENDFOREACH()

	# Link optional plugin dependencies.
	FOREACH(plugin_name ${optional_plugin_dependencies})
		STRING(TOUPPER "${plugin_name}" uppercase_plugin_name)
		IF(OVITO_BUILD_PLUGIN_${uppercase_plugin_name})
			OVITO_ADD_PLUGIN_DEPENDENCY(${target_name} ${plugin_name})
		ENDIF()
<<<<<<< HEAD
	ENDFOREACH(plugin_name)
	
	# Set prefix and suffix of library name.
	# This is needed so that the Python interpreter can load OVITO plugins as modules.
	SET_TARGET_PROPERTIES(${target_name} PROPERTIES PREFIX "" SUFFIX "${OVITO_PLUGIN_LIBRARY_SUFFIX}")
=======
	ENDFOREACH()
	
	IF(NOT OVITO_MONOLITHIC_BUILD)
		# Set prefix and suffix of library name.
		# This is needed so that the Python interpreter can load OVITO plugins as modules.
		SET_TARGET_PROPERTIES(${target_name} PROPERTIES PREFIX "" SUFFIX "${OVITO_PLUGIN_LIBRARY_SUFFIX}")
	ENDIF()
>>>>>>> e07d9134

	IF(APPLE)
		# Assign an absolute install path to this dynamic link library.
		# SET_TARGET_PROPERTIES(${target_name} PROPERTIES INSTALL_NAME_DIR "${CMAKE_INSTALL_PREFIX}/${OVITO_RELATIVE_PLUGINS_DIRECTORY}")
		# This is required to avoid error by install_name_tool.
		SET_TARGET_PROPERTIES(${target_name} PROPERTIES LINK_FLAGS "-headerpad_max_install_names")
	ENDIF(APPLE)
	
	# Copy Plugin manifest to destination directory.
	CONFIGURE_FILE("${CMAKE_CURRENT_SOURCE_DIR}/resources/${target_name}.manifest.xml"
               "${OVITO_PLUGINS_DIRECTORY}/${target_name}.manifest.xml")
	INSTALL(FILES "${OVITO_PLUGINS_DIRECTORY}/${target_name}.manifest.xml" DESTINATION "${OVITO_RELATIVE_PLUGINS_DIRECTORY}")

	# This plugin will be part of the installation package.
	IF(NOT OVITO_MONOLITHIC_BUILD)
		INSTALL(TARGETS ${target_name} 
			RUNTIME DESTINATION "${OVITO_RELATIVE_PLUGINS_DIRECTORY}"
			LIBRARY DESTINATION "${OVITO_RELATIVE_PLUGINS_DIRECTORY}")
	ENDIF(NOT OVITO_MONOLITHIC_BUILD)

	# Generate resource file for this plugin.
	IF(resource_output)
		QT_COMPILE_RESOURCES(${target_name} "${OVITO_PLUGINS_DIRECTORY}/${resource_output}" ${resource_input})
		# Make resource file part of the installation package.
		INSTALL(FILES "${OVITO_PLUGINS_DIRECTORY}/${resource_output}" DESTINATION "${OVITO_RELATIVE_PLUGINS_DIRECTORY}")
	ENDIF()
	
	# Keep a list of plugins.
	LIST(APPEND OVITO_PLUGINS_LIST ${target_name})
	SET(OVITO_PLUGINS_LIST "${OVITO_PLUGINS_LIST}" PARENT_SCOPE)

	OVITO_FIXUP_BUILD_OBJECT(${target_name})

ENDMACRO()

# Fixes the Ovito installation bundle on MacOS.
MACRO(OVITO_FIXUP_BUNDLE)
		SET(APPS "${OVITO_CMAKE_INSTALL_PREFIX}/${MACOSX_BUNDLE_NAME}.app")
		
		# Install needed Qt plugins by copying directories from the qt installation
		# One can cull what gets copied by using 'REGEX "..." EXCLUDE'
		SET(plugin_dest_dir "${MACOSX_BUNDLE_NAME}.app/Contents/MacOS")
		SET(qtconf_dest_dir "${MACOSX_BUNDLE_NAME}.app/Contents/Resources")
	
		# Use BundleUtilities to get all other dependencies for the application to work.
		# It takes a bundle or executable along with possible plugins and inspects it
		# for dependencies.  If they are not system dependencies, they are copied.
	
		# Directories to look for dependencies
		SET(DIRS 
			${QT_LIBRARY_DIRS} 
			"${OVITO_CMAKE_INSTALL_PREFIX}/${OVITO_RELATIVE_PLUGINS_DIRECTORY}" 
			"${OVITO_CMAKE_INSTALL_PREFIX}/${plugin_dest_dir}/plugins/imageformats"
			"${OVITO_CMAKE_INSTALL_PREFIX}/${plugin_dest_dir}/plugins/platforms"
			"${OVITO_CMAKE_INSTALL_PREFIX}/${plugin_dest_dir}/plugins/accessible")
		IF(OVITO_VIDEO_OUTPUT_SUPPORT)
			SET(DIRS ${DIRS} "/opt/local/lib")
		ENDIF()
		
		# Now the work of copying dependencies into the bundle/package
		# The quotes are escaped and variables to use at install time have their $ escaped
		# An alternative is the do a configure_file() on a script and use install(SCRIPT  ...).
		# Note that the image plugins depend on QtSvg and QtXml, and it got those copied
		# over.
		INSTALL(CODE "
			CMAKE_POLICY(SET CMP0011 NEW)
			CMAKE_POLICY(SET CMP0009 NEW)
			# Returns the path that others should refer to the item by when the item is embedded inside a bundle.
			# This ensures that all plugin libraries go into the plugins/ directory of the bundle.
			FUNCTION(gp_item_default_embedded_path_override item default_embedded_path_var)
				# Let everything that is already in the bundle stay where it comes from.
		    	IF(item MATCHES \"^.*/.*\\\\${MACOSX_BUNDLE_NAME}.app/.*$\")
					FILE(RELATIVE_PATH relpath \"${OVITO_CMAKE_INSTALL_PREFIX}/${MACOSX_BUNDLE_NAME}.app/Contents/MacOS/\" \"\${item}\")
					GET_FILENAME_COMPONENT(relpath2 \${relpath} PATH)
				    SET(path \"@executable_path/\${relpath2}\")
				ENDIF()
		    	IF(item MATCHES \"@executable_path\")
					GET_FILENAME_COMPONENT(path \"\${item}\" PATH)
				ENDIF()
				SET(\${default_embedded_path_var} \"\${path}\" PARENT_SCOPE)
			    MESSAGE(\"Embedding path override: \${item}\ -> \${path}\")
			ENDFUNCTION(gp_item_default_embedded_path_override)
			FILE(GLOB_RECURSE QTPLUGINS
				\"${OVITO_CMAKE_INSTALL_PREFIX}/${plugin_dest_dir}/plugins/*${CMAKE_SHARED_LIBRARY_SUFFIX}\")
<<<<<<< HEAD
			file(GLOB_RECURSE OVITO_PLUGINS
				\"${OVITO_CMAKE_INSTALL_PREFIX}/${OVITO_RELATIVE_PLUGINS_DIRECTORY}/*${OVITO_PLUGIN_LIBRARY_SUFFIX}\")
			set(BUNDLE_LIBS \${QTPLUGINS} \${OVITO_PLUGINS})
			set(BU_CHMOD_BUNDLE_ITEMS ON)	# Make copies of system libraries writable before install_name_tool tries to change them.
			include(BundleUtilities)
			fixup_bundle(\"${APPS}\" \"\${BUNDLE_LIBS}\" \"${DIRS}\")
=======
			FILE(GLOB_RECURSE OVITO_PLUGINS
				\"${OVITO_CMAKE_INSTALL_PREFIX}/${OVITO_RELATIVE_PLUGINS_DIRECTORY}/*${OVITO_PLUGIN_LIBRARY_SUFFIX}\")
			SET(BUNDLE_LIBS \${QTPLUGINS} \${OVITO_PLUGINS})
			SET(BU_CHMOD_BUNDLE_ITEMS ON)	# Make copies of system libraries writable before install_name_tool tries to change them.
			INCLUDE(BundleUtilities)
			FIXUP_BUNDLE(\"${APPS}\" \"\${BUNDLE_LIBS}\" \"${DIRS}\")
>>>>>>> e07d9134
			" COMPONENT Runtime)
ENDMACRO()<|MERGE_RESOLUTION|>--- conflicted
+++ resolved
@@ -1,17 +1,9 @@
 MACRO(OVITO_ADD_PLUGIN_DEPENDENCY target_name dependency_name)
-<<<<<<< HEAD
-
-=======
->>>>>>> e07d9134
 	STRING(TOUPPER "${dependency_name}" uppercase_plugin_name)
 	IF(NOT OVITO_BUILD_PLUGIN_${uppercase_plugin_name})
 		MESSAGE(FATAL_ERROR "To build the ${target_name} plugin, the ${dependency_name} plugin has to be enabled too. Please set the OVITO_BUILD_PLUGIN_${uppercase_plugin_name} option to ON.")
 	ENDIF()
 
-<<<<<<< HEAD
-	TARGET_LINK_LIBRARIES(${target_name} PUBLIC ${dependency_name})
-ENDMACRO(OVITO_ADD_PLUGIN_DEPENDENCY)
-=======
 	TARGET_LINK_LIBRARIES(${target_name} ${dependency_name})
 ENDMACRO()
 
@@ -48,7 +40,6 @@
 		ENDFOREACH()
 	ENDIF()
 ENDMACRO()
->>>>>>> e07d9134
 
 # This macro adds a static library target to an executable target and makes sure that
 # the library is linked completely into the executable without removal of unreferenced
@@ -128,13 +119,6 @@
 		IF(OVITO_BUILD_PLUGIN_${uppercase_plugin_name})
 			OVITO_ADD_PLUGIN_DEPENDENCY(${target_name} ${plugin_name})
 		ENDIF()
-<<<<<<< HEAD
-	ENDFOREACH(plugin_name)
-	
-	# Set prefix and suffix of library name.
-	# This is needed so that the Python interpreter can load OVITO plugins as modules.
-	SET_TARGET_PROPERTIES(${target_name} PROPERTIES PREFIX "" SUFFIX "${OVITO_PLUGIN_LIBRARY_SUFFIX}")
-=======
 	ENDFOREACH()
 	
 	IF(NOT OVITO_MONOLITHIC_BUILD)
@@ -142,7 +126,6 @@
 		# This is needed so that the Python interpreter can load OVITO plugins as modules.
 		SET_TARGET_PROPERTIES(${target_name} PROPERTIES PREFIX "" SUFFIX "${OVITO_PLUGIN_LIBRARY_SUFFIX}")
 	ENDIF()
->>>>>>> e07d9134
 
 	IF(APPLE)
 		# Assign an absolute install path to this dynamic link library.
@@ -227,20 +210,11 @@
 			ENDFUNCTION(gp_item_default_embedded_path_override)
 			FILE(GLOB_RECURSE QTPLUGINS
 				\"${OVITO_CMAKE_INSTALL_PREFIX}/${plugin_dest_dir}/plugins/*${CMAKE_SHARED_LIBRARY_SUFFIX}\")
-<<<<<<< HEAD
-			file(GLOB_RECURSE OVITO_PLUGINS
-				\"${OVITO_CMAKE_INSTALL_PREFIX}/${OVITO_RELATIVE_PLUGINS_DIRECTORY}/*${OVITO_PLUGIN_LIBRARY_SUFFIX}\")
-			set(BUNDLE_LIBS \${QTPLUGINS} \${OVITO_PLUGINS})
-			set(BU_CHMOD_BUNDLE_ITEMS ON)	# Make copies of system libraries writable before install_name_tool tries to change them.
-			include(BundleUtilities)
-			fixup_bundle(\"${APPS}\" \"\${BUNDLE_LIBS}\" \"${DIRS}\")
-=======
 			FILE(GLOB_RECURSE OVITO_PLUGINS
 				\"${OVITO_CMAKE_INSTALL_PREFIX}/${OVITO_RELATIVE_PLUGINS_DIRECTORY}/*${OVITO_PLUGIN_LIBRARY_SUFFIX}\")
 			SET(BUNDLE_LIBS \${QTPLUGINS} \${OVITO_PLUGINS})
 			SET(BU_CHMOD_BUNDLE_ITEMS ON)	# Make copies of system libraries writable before install_name_tool tries to change them.
 			INCLUDE(BundleUtilities)
 			FIXUP_BUNDLE(\"${APPS}\" \"\${BUNDLE_LIBS}\" \"${DIRS}\")
->>>>>>> e07d9134
 			" COMPONENT Runtime)
 ENDMACRO()