--- conflicted
+++ resolved
@@ -37,8 +37,6 @@
               <entry>Calculates local strain tensors based on the relative motion of neighboring particles. </entry>
             </row>
             <row>
-<<<<<<< HEAD
-=======
               <entry><link linkend="particles.modifiers.cluster_analysis">Cluster&#xA0;analysis</link></entry>
               <entry>Decomposes a particle system into clusters of particles.</entry>
             </row>
@@ -47,7 +45,6 @@
               <entry>Determines the number of neighbors of each particle and computes the radial distribution function for the system.</entry>
             </row>
             <row>
->>>>>>> eedee98a
               <entry><link linkend="particles.modifiers.dislocation_analysis">Dislocation&#xA0;analysis&#xA0;(DXA)</link></entry>
               <entry>Identifies dislocation defects in a crystal.</entry>
             </row>
@@ -76,13 +73,10 @@
               <entry>Calculates the spatial cross-correlation function between two particle properties.</entry>
             </row>
             <row>
-<<<<<<< HEAD
-=======
               <entry><link linkend="particles.modifiers.time_averaging">Time&#xA0;averaging</link><ovito-pro/></entry>
               <entry>Computes the average of some time-dependent input quantity over the entire trajectory.</entry>
             </row>
             <row>
->>>>>>> eedee98a
               <entry><link linkend="particles.modifiers.voronoi_analysis">Voronoi&#xA0;analysis</link></entry>
               <entry>Computes the coordination number, atomic volume, and Voronoi index of particles from their Voronoi polyhedra.</entry>
             </row>
